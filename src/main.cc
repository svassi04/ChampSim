#include <getopt.h>
#include <iostream>
#include <signal.h>
#include <string>
#include <vector>

<<<<<<< HEAD
#include "cache.h"
#include "champsim.h"
#include "champsim_constants.h"
#include "dram_controller.h"
#include "ooo_cpu.h"
#include "operable.h"
#include "tracereader.h"
#include "vmem.h"

uint8_t warmup_complete[NUM_CPUS] = {}, simulation_complete[NUM_CPUS] = {}, all_warmup_complete = 0, all_simulation_complete = 0,
        knob_cloudsuite = 0, knob_low_bandwidth = 0;

uint64_t warmup_instructions = 1000000, simulation_instructions = 10000000;

auto start_time = time(NULL);

// For backwards compatibility with older module source.
champsim::deprecated_clock_cycle current_core_cycle;

extern MEMORY_CONTROLLER DRAM;
extern VirtualMemory vmem;
extern std::array<O3_CPU*, NUM_CPUS> ooo_cpu;
extern std::array<CACHE*, NUM_CACHES> caches;
extern std::array<champsim::operable*, 2*std::size(ooo_cpu) + 2*std::size(caches) + 1> operables;

void init_structures();

std::vector<tracereader*> traces;

uint64_t champsim::deprecated_clock_cycle::operator[](std::size_t cpu_idx)
{
  static bool deprecate_printed = false;
  if (!deprecate_printed) {
    std::cout << "WARNING: The use of 'current_core_cycle[cpu]' is deprecated." << std::endl;
    std::cout << "WARNING: Use 'this->current_cycle' instead." << std::endl;
    deprecate_printed = true;
  }
  return ooo_cpu[cpu_idx]->current_cycle;
}

void record_roi_stats(uint32_t cpu, CACHE* cache)
{
  for (uint32_t i = 0; i < NUM_TYPES; i++) {
    cache->roi_access[cpu][i] = cache->sim_access[cpu][i];
    cache->roi_hit[cpu][i] = cache->sim_hit[cpu][i];
    cache->roi_miss[cpu][i] = cache->sim_miss[cpu][i];
  }
}

void print_roi_stats(uint32_t cpu, CACHE* cache)
{
  uint64_t TOTAL_ACCESS = 0, TOTAL_HIT = 0, TOTAL_MISS = 0;

  for (uint32_t i = 0; i < NUM_TYPES; i++) {
    TOTAL_ACCESS += cache->roi_access[cpu][i];
    TOTAL_HIT += cache->roi_hit[cpu][i];
    TOTAL_MISS += cache->roi_miss[cpu][i];
  }

  if (TOTAL_ACCESS > 0) {
    std::cout << cache->NAME;
    std::cout << " TOTAL     ACCESS: " << std::setw(10) << TOTAL_ACCESS << "  HIT: " << std::setw(10) << TOTAL_HIT << "  MISS: " << std::setw(10) << TOTAL_MISS
              << std::endl;

    std::cout << cache->NAME;
    std::cout << " LOAD      ACCESS: " << std::setw(10) << cache->roi_access[cpu][0] << "  HIT: " << std::setw(10) << cache->roi_hit[cpu][0]
              << "  MISS: " << std::setw(10) << cache->roi_miss[cpu][0] << std::endl;

    std::cout << cache->NAME;
    std::cout << " RFO       ACCESS: " << std::setw(10) << cache->roi_access[cpu][1] << "  HIT: " << std::setw(10) << cache->roi_hit[cpu][1]
              << "  MISS: " << std::setw(10) << cache->roi_miss[cpu][1] << std::endl;

    std::cout << cache->NAME;
    std::cout << " PREFETCH  ACCESS: " << std::setw(10) << cache->roi_access[cpu][2] << "  HIT: " << std::setw(10) << cache->roi_hit[cpu][2]
              << "  MISS: " << std::setw(10) << cache->roi_miss[cpu][2] << std::endl;

    std::cout << cache->NAME;
    std::cout << " WRITE     ACCESS: " << std::setw(10) << cache->roi_access[cpu][3] << "  HIT: " << std::setw(10) << cache->roi_hit[cpu][3]
              << "  MISS: " << std::setw(10) << cache->roi_miss[cpu][3] << std::endl;

    std::cout << cache->NAME;
    std::cout << " TRANSLATION ACCESS: " << std::setw(10) << cache->roi_access[cpu][4] << "  HIT: " << std::setw(10) << cache->roi_hit[cpu][4]
              << "  MISS: " << std::setw(10) << cache->roi_miss[cpu][4] << std::endl;

    std::cout << cache->NAME;
    std::cout << " PREFETCH  REQUESTED: " << std::setw(10) << cache->pf_requested << "  ISSUED: " << std::setw(10) << cache->pf_issued;
    std::cout << "  USEFUL: " << std::setw(10) << cache->pf_useful << "  USELESS: " << std::setw(10) << cache->pf_useless << std::endl;

    std::cout << cache->NAME;
    std::cout << " AVERAGE MISS LATENCY: " << (1.0 * (cache->total_miss_latency)) / TOTAL_MISS << " cycles" << std::endl;
    // std::cout << " AVERAGE MISS LATENCY: " <<
    // (cache->total_miss_latency)/TOTAL_MISS << " cycles " <<
    // cache->total_miss_latency << "/" << TOTAL_MISS<< std::endl;
  }
}

void print_sim_stats(uint32_t cpu, CACHE* cache)
{
  uint64_t TOTAL_ACCESS = 0, TOTAL_HIT = 0, TOTAL_MISS = 0;

  for (uint32_t i = 0; i < NUM_TYPES; i++) {
    TOTAL_ACCESS += cache->sim_access[cpu][i];
    TOTAL_HIT += cache->sim_hit[cpu][i];
    TOTAL_MISS += cache->sim_miss[cpu][i];
  }

  if (TOTAL_ACCESS > 0) {
    std::cout << cache->NAME;
    std::cout << " TOTAL     ACCESS: " << std::setw(10) << TOTAL_ACCESS << "  HIT: " << std::setw(10) << TOTAL_HIT << "  MISS: " << std::setw(10) << TOTAL_MISS
              << std::endl;

    std::cout << cache->NAME;
    std::cout << " LOAD      ACCESS: " << std::setw(10) << cache->sim_access[cpu][0] << "  HIT: " << std::setw(10) << cache->sim_hit[cpu][0]
              << "  MISS: " << std::setw(10) << cache->sim_miss[cpu][0] << std::endl;

    std::cout << cache->NAME;
    std::cout << " RFO       ACCESS: " << std::setw(10) << cache->sim_access[cpu][1] << "  HIT: " << std::setw(10) << cache->sim_hit[cpu][1]
              << "  MISS: " << std::setw(10) << cache->sim_miss[cpu][1] << std::endl;

    std::cout << cache->NAME;
    std::cout << " PREFETCH  ACCESS: " << std::setw(10) << cache->sim_access[cpu][2] << "  HIT: " << std::setw(10) << cache->sim_hit[cpu][2]
              << "  MISS: " << std::setw(10) << cache->sim_miss[cpu][2] << std::endl;

    std::cout << cache->NAME;
    std::cout << " WRITE     ACCESS: " << std::setw(10) << cache->sim_access[cpu][3] << "  HIT: " << std::setw(10) << cache->sim_hit[cpu][3]
              << "  MISS: " << std::setw(10) << cache->sim_miss[cpu][3] << std::endl;
  }
}

void print_branch_stats()
{
  for (uint32_t i = 0; i < NUM_CPUS; i++) {
    std::cout << std::endl << "CPU " << i << " Branch Prediction Accuracy: ";
    std::cout << (100.0 * (ooo_cpu[i]->num_branch - ooo_cpu[i]->branch_mispredictions)) / ooo_cpu[i]->num_branch;
    std::cout << "% MPKI: " << (1000.0 * ooo_cpu[i]->branch_mispredictions) / (ooo_cpu[i]->num_retired - warmup_instructions);
    std::cout << " Average ROB Occupancy at Mispredict: " << (1.0 * ooo_cpu[i]->total_rob_occupancy_at_branch_mispredict) / ooo_cpu[i]->branch_mispredictions
              << std::endl;

    // std::cout << "Branch types" << endl;
    // std::cout << "NOT_BRANCH: " << ooo_cpu[i]->total_branch_types[0] << " " << (100.0*ooo_cpu[i]->total_branch_types[0])/(ooo_cpu[i]->num_retired -
    // ooo_cpu[i]->begin_sim_instr) << "%" << std::endl; std::cout << "BRANCH_DIRECT_JUMP: " << ooo_cpu[i]->total_branch_types[1] << " " <<
    // (100.0*ooo_cpu[i]->total_branch_types[1])/(ooo_cpu[i]->num_retired - ooo_cpu[i]->begin_sim_instr) << "%" << std::endl; std::cout << "BRANCH_INDIRECT: "
    // << ooo_cpu[i]->total_branch_types[2] << " " << (100.0*ooo_cpu[i]->total_branch_types[2])/(ooo_cpu[i]->num_retired - ooo_cpu[i]->begin_sim_instr) << "%"
    // << std::endl; std::cout << "BRANCH_CONDITIONAL: " << ooo_cpu[i]->total_branch_types[3] << " " <<
    // (100.0*ooo_cpu[i]->total_branch_types[3])/(ooo_cpu[i]->num_retired - ooo_cpu[i]->begin_sim_instr) << "%" << std::endl; std::cout << "BRANCH_DIRECT_CALL:
    // " << ooo_cpu[i]->total_branch_types[4] << " " << (100.0*ooo_cpu[i]->total_branch_types[4])/(ooo_cpu[i]->num_retired - ooo_cpu[i]->begin_sim_instr) << "%"
    // << std::endl; std::cout << "BRANCH_INDIRECT_CALL: " << ooo_cpu[i]->total_branch_types[5] << " " <<
    // (100.0*ooo_cpu[i]->total_branch_types[5])/(ooo_cpu[i]->num_retired - ooo_cpu[i]->begin_sim_instr) << "%" << std::endl; std::cout << "BRANCH_RETURN: " <<
    // ooo_cpu[i]->total_branch_types[6] << " " <<  (100.0*ooo_cpu[i]->total_branch_types[6])/(ooo_cpu[i]->num_retired - ooo_cpu[i]->begin_sim_instr) << "%" <<
    // std::endl; std::cout << "BRANCH_OTHER: " << ooo_cpu[i]->total_branch_types[7] << " " <<
    // (100.0*ooo_cpu[i]->total_branch_types[7])/(ooo_cpu[i]->num_retired - ooo_cpu[i]->begin_sim_instr) << "%" << std::endl << std::endl;

    std::cout << "Branch type MPKI" << std::endl;
    std::cout << "BRANCH_DIRECT_JUMP: " << (1000.0 * ooo_cpu[i]->branch_type_misses[1] / (ooo_cpu[i]->num_retired - ooo_cpu[i]->begin_sim_instr)) << std::endl;
    std::cout << "BRANCH_INDIRECT: " << (1000.0 * ooo_cpu[i]->branch_type_misses[2] / (ooo_cpu[i]->num_retired - ooo_cpu[i]->begin_sim_instr)) << std::endl;
    std::cout << "BRANCH_CONDITIONAL: " << (1000.0 * ooo_cpu[i]->branch_type_misses[3] / (ooo_cpu[i]->num_retired - ooo_cpu[i]->begin_sim_instr)) << std::endl;
    std::cout << "BRANCH_DIRECT_CALL: " << (1000.0 * ooo_cpu[i]->branch_type_misses[4] / (ooo_cpu[i]->num_retired - ooo_cpu[i]->begin_sim_instr)) << std::endl;
    std::cout << "BRANCH_INDIRECT_CALL: " << (1000.0 * ooo_cpu[i]->branch_type_misses[5] / (ooo_cpu[i]->num_retired - ooo_cpu[i]->begin_sim_instr))
              << std::endl;
    std::cout << "BRANCH_RETURN: " << (1000.0 * ooo_cpu[i]->branch_type_misses[6] / (ooo_cpu[i]->num_retired - ooo_cpu[i]->begin_sim_instr)) << std::endl
              << std::endl;
  }
}

void print_dram_stats()
{
  uint64_t total_congested_cycle = 0;
  uint64_t total_congested_count = 0;

  std::cout << std::endl;
  std::cout << "DRAM Statistics" << std::endl;
  for (uint32_t i = 0; i < DRAM_CHANNELS; i++) {
    std::cout << " CHANNEL " << i << std::endl;

    auto& channel = DRAM.channels[i];
    std::cout << " RQ ROW_BUFFER_HIT: " << std::setw(10) << channel.RQ_ROW_BUFFER_HIT << " ";
    std::cout << " ROW_BUFFER_MISS: " << std::setw(10) << channel.RQ_ROW_BUFFER_MISS;
    std::cout << std::endl;

    std::cout << " DBUS AVG_CONGESTED_CYCLE: ";
    if (channel.dbus_count_congested)
      std::cout << std::setw(10) << ((double)channel.dbus_cycle_congested / channel.dbus_count_congested);
    else
      std::cout << "-";
    std::cout << std::endl;

    std::cout << " WQ ROW_BUFFER_HIT: " << std::setw(10) << channel.WQ_ROW_BUFFER_HIT << " ";
    std::cout << " ROW_BUFFER_MISS: " << std::setw(10) << channel.WQ_ROW_BUFFER_MISS << " ";
    std::cout << " FULL: " << std::setw(10) << channel.WQ_FULL;
    std::cout << std::endl;

    std::cout << std::endl;

    total_congested_cycle += channel.dbus_cycle_congested;
    total_congested_count += channel.dbus_count_congested;
  }

  if (DRAM_CHANNELS > 1) {
    std::cout << " DBUS AVG_CONGESTED_CYCLE: ";
    if (total_congested_count)
      std::cout << std::setw(10) << ((double)total_congested_cycle / total_congested_count);
    else
      std::cout << "-";

    std::cout << std::endl;
  }
}

void reset_cache_stats(uint32_t cpu, CACHE* cache)
{
  for (uint32_t i = 0; i < NUM_TYPES; i++) {
    cache->sim_access[cpu][i] = 0;
    cache->sim_hit[cpu][i] = 0;
    cache->sim_miss[cpu][i] = 0;
  }

  cache->pf_requested = 0;
  cache->pf_issued = 0;
  cache->pf_useful = 0;
  cache->pf_useless = 0;
  cache->pf_fill = 0;

  cache->total_miss_latency = 0;

  cache->queues.RQ_ACCESS = 0;
  cache->queues.RQ_MERGED = 0;
  cache->queues.RQ_TO_CACHE = 0;

  cache->queues.WQ_ACCESS = 0;
  cache->queues.WQ_MERGED = 0;
  cache->queues.WQ_TO_CACHE = 0;
  cache->queues.WQ_FORWARD = 0;
  cache->queues.WQ_FULL = 0;
}

void finish_warmup()
{
  uint64_t elapsed_second = (uint64_t)(time(NULL) - start_time), elapsed_minute = elapsed_second / 60, elapsed_hour = elapsed_minute / 60;
  elapsed_minute -= elapsed_hour * 60;
  elapsed_second -= (elapsed_hour * 3600 + elapsed_minute * 60);

  // reset core latency
  // note: since re-ordering he function calls in the main simulation loop, it's
  // no longer necessary to add
  //       extra latency for scheduling and execution, unless you want these
  //       steps to take longer than 1 cycle.
  // PAGE_TABLE_LATENCY = 100;
  // SWAP_LATENCY = 100000;

  std::cout << std::endl;
  for (uint32_t i = 0; i < NUM_CPUS; i++) {
    std::cout << "Warmup complete CPU " << i << " instructions: " << ooo_cpu[i]->num_retired << " cycles: " << ooo_cpu[i]->current_cycle;
    std::cout << " (Simulation time: " << elapsed_hour << " hr " << elapsed_minute << " min " << elapsed_second << " sec) " << std::endl;

    ooo_cpu[i]->begin_sim_cycle = ooo_cpu[i]->current_cycle;
    ooo_cpu[i]->begin_sim_instr = ooo_cpu[i]->num_retired;

    // reset branch stats
    ooo_cpu[i]->num_branch = 0;
    ooo_cpu[i]->branch_mispredictions = 0;
    ooo_cpu[i]->total_rob_occupancy_at_branch_mispredict = 0;

    for (uint32_t j = 0; j < 8; j++) {
      ooo_cpu[i]->total_branch_types[j] = 0;
      ooo_cpu[i]->branch_type_misses[j] = 0;
    }

    for (auto it = caches.rbegin(); it != caches.rend(); ++it)
      reset_cache_stats(i, *it);
  }
  std::cout << std::endl;

  // reset DRAM stats
  for (uint32_t i = 0; i < DRAM_CHANNELS; i++) {
    DRAM.channels[i].WQ_ROW_BUFFER_HIT = 0;
    DRAM.channels[i].WQ_ROW_BUFFER_MISS = 0;
    DRAM.channels[i].RQ_ROW_BUFFER_HIT = 0;
    DRAM.channels[i].RQ_ROW_BUFFER_MISS = 0;
  }
}
=======
int champsim_main(uint64_t warmup_instructions, uint64_t simulation_instructions, bool show_heartbeat, bool knob_cloudsuite,
                  std::vector<std::string> trace_names);
>>>>>>> 4c7e9752

void signal_handler(int signal)
{
  std::cout << "Caught signal: " << signal << std::endl;
  abort();
}

int main(int argc, char** argv)
{
  // interrupt signal hanlder
  struct sigaction sigIntHandler;
  sigIntHandler.sa_handler = signal_handler;
  sigemptyset(&sigIntHandler.sa_mask);
  sigIntHandler.sa_flags = 0;
  sigaction(SIGINT, &sigIntHandler, NULL);

  // initialize knobs
  uint8_t show_heartbeat = 1;
  uint8_t knob_cloudsuite = 0;
  uint64_t warmup_instructions = 1000000, simulation_instructions = 10000000;

  // check to see if knobs changed using getopt_long()
  int traces_encountered = 0;
  static struct option long_options[] = {{"warmup_instructions", required_argument, 0, 'w'},
                                         {"simulation_instructions", required_argument, 0, 'i'},
                                         {"hide_heartbeat", no_argument, 0, 'h'},
                                         {"cloudsuite", no_argument, 0, 'c'},
                                         {"traces", no_argument, &traces_encountered, 1},
                                         {0, 0, 0, 0}};

  int c;
  while ((c = getopt_long_only(argc, argv, "w:i:hc", long_options, NULL)) != -1 && !traces_encountered) {
    switch (c) {
    case 'w':
      warmup_instructions = atol(optarg);
      break;
    case 'i':
      simulation_instructions = atol(optarg);
      break;
    case 'h':
      show_heartbeat = 0;
      break;
    case 'c':
      knob_cloudsuite = 1;
      break;
    case 0:
      break;
    default:
      abort();
    }
  }

<<<<<<< HEAD
  // consequences of knobs
  std::cout << "Warmup Instructions: " << warmup_instructions << std::endl;
  std::cout << "Simulation Instructions: " << simulation_instructions << std::endl;
  std::cout << "Number of CPUs: " << NUM_CPUS << std::endl;

  long long int dram_size = DRAM_CHANNELS * DRAM_RANKS * DRAM_BANKS * DRAM_ROWS * DRAM_COLUMNS * BLOCK_SIZE / 1024 / 1024; // in MiB
  std::cout << "Off-chip DRAM Size: ";
  if (dram_size > 1024)
    std::cout << dram_size / 1024 << " GiB";
  else
    std::cout << dram_size << " MiB";
  std::cout << " Channels: " << DRAM_CHANNELS << " Width: " << 8 * DRAM_CHANNEL_WIDTH << "-bit Data Rate: " << DRAM_IO_FREQ << " MT/s" << std::endl;

  std::cout << std::endl;
  std::cout << "VirtualMemory physical capacity: " << std::size(vmem.ppage_free_list) * vmem.page_size;
  std::cout << " num_ppages: " << std::size(vmem.ppage_free_list) << std::endl;
  std::cout << "VirtualMemory page size: " << PAGE_SIZE << " log2_page_size: " << LOG2_PAGE_SIZE << std::endl;

  std::cout << std::endl;
  for (int i = optind; i < argc; i++) {
    std::cout << "CPU " << traces.size() << " runs " << argv[i] << std::endl;

    traces.push_back(get_tracereader(argv[i], traces.size(), knob_cloudsuite));

    if (traces.size() > NUM_CPUS) {
      printf("\n*** Too many traces for the configured number of cores ***\n\n");
      assert(0);
    }
  }

  if (traces.size() != NUM_CPUS) {
    printf("\n*** Not enough traces for the configured number of cores ***\n\n");
    assert(0);
  }
  // end trace file setup

  init_structures();

  for (O3_CPU* cpu : ooo_cpu) {
    cpu->initialize_core();
  }

  for (auto it = caches.rbegin(); it != caches.rend(); ++it) {
    (*it)->impl_prefetcher_initialize();
    (*it)->impl_replacement_initialize();
  }

  // simulation entry point
  while (std::any_of(std::begin(simulation_complete), std::end(simulation_complete), std::logical_not<uint8_t>())) {

    uint64_t elapsed_second = (uint64_t)(time(NULL) - start_time), elapsed_minute = elapsed_second / 60, elapsed_hour = elapsed_minute / 60;
    elapsed_minute -= elapsed_hour * 60;
    elapsed_second -= (elapsed_hour * 3600 + elapsed_minute * 60);

    for (auto op : operables) {
      try {
        op->_operate();
      } catch (champsim::deadlock& dl) {
        // ooo_cpu[dl.which]->print_deadlock();
        // std::cout << std::endl;
        // for (auto c : caches)
        for (auto c : operables) {
          c->print_deadlock();
          std::cout << std::endl;
        }

        abort();
      }
    }
    std::sort(std::begin(operables), std::end(operables), champsim::by_next_operate());

    for (std::size_t i = 0; i < ooo_cpu.size(); ++i) {
      // read from trace
      while (ooo_cpu[i]->fetch_stall == 0 && ooo_cpu[i]->instrs_to_read_this_cycle > 0) {
        ooo_cpu[i]->init_instruction(traces[i]->get());
      }

      // heartbeat information
      if (show_heartbeat && (ooo_cpu[i]->num_retired >= ooo_cpu[i]->next_print_instruction)) {
        float cumulative_ipc;
        if (warmup_complete[i])
          cumulative_ipc = (1.0 * (ooo_cpu[i]->num_retired - ooo_cpu[i]->begin_sim_instr)) / (ooo_cpu[i]->current_cycle - ooo_cpu[i]->begin_sim_cycle);
        else
          cumulative_ipc = (1.0 * ooo_cpu[i]->num_retired) / ooo_cpu[i]->current_cycle;
        float heartbeat_ipc = (1.0 * ooo_cpu[i]->num_retired - ooo_cpu[i]->last_sim_instr) / (ooo_cpu[i]->current_cycle - ooo_cpu[i]->last_sim_cycle);

        std::cout << "Heartbeat CPU " << i << " instructions: " << ooo_cpu[i]->num_retired << " cycles: " << ooo_cpu[i]->current_cycle;
        std::cout << " heartbeat IPC: " << heartbeat_ipc << " cumulative IPC: " << cumulative_ipc;
        std::cout << " (Simulation time: " << elapsed_hour << " hr " << elapsed_minute << " min " << elapsed_second << " sec) " << std::endl;
        ooo_cpu[i]->next_print_instruction += STAT_PRINTING_PERIOD;

        ooo_cpu[i]->last_sim_instr = ooo_cpu[i]->num_retired;
        ooo_cpu[i]->last_sim_cycle = ooo_cpu[i]->current_cycle;
      }

      // check for warmup
      // warmup complete
      if ((warmup_complete[i] == 0) && (ooo_cpu[i]->num_retired > warmup_instructions)) {
        warmup_complete[i] = 1;
        all_warmup_complete++;
      }
      if (all_warmup_complete == NUM_CPUS) { // this part is called only once
                                             // when all cores are warmed up
        all_warmup_complete++;
        finish_warmup();
      }

      // simulation complete
      if ((all_warmup_complete > NUM_CPUS) && (simulation_complete[i] == 0)
          && (ooo_cpu[i]->num_retired >= (ooo_cpu[i]->begin_sim_instr + simulation_instructions))) {
        simulation_complete[i] = 1;
        ooo_cpu[i]->finish_sim_instr = ooo_cpu[i]->num_retired - ooo_cpu[i]->begin_sim_instr;
        ooo_cpu[i]->finish_sim_cycle = ooo_cpu[i]->current_cycle - ooo_cpu[i]->begin_sim_cycle;

        std::cout << "Finished CPU " << i << " instructions: " << ooo_cpu[i]->finish_sim_instr << " cycles: " << ooo_cpu[i]->finish_sim_cycle;
        std::cout << " cumulative IPC: " << ((float)ooo_cpu[i]->finish_sim_instr / ooo_cpu[i]->finish_sim_cycle);
        std::cout << " (Simulation time: " << elapsed_hour << " hr " << elapsed_minute << " min " << elapsed_second << " sec) " << std::endl;

        for (auto it = caches.rbegin(); it != caches.rend(); ++it)
          record_roi_stats(i, *it);
      }
    }
  }

  uint64_t elapsed_second = (uint64_t)(time(NULL) - start_time), elapsed_minute = elapsed_second / 60, elapsed_hour = elapsed_minute / 60;
  elapsed_minute -= elapsed_hour * 60;
  elapsed_second -= (elapsed_hour * 3600 + elapsed_minute * 60);

  std::cout << std::endl << "ChampSim completed all CPUs" << std::endl;
  if (NUM_CPUS > 1) {
    std::cout << std::endl << "Total Simulation Statistics (not including warmup)" << std::endl;
    for (uint32_t i = 0; i < NUM_CPUS; i++) {
      std::cout << std::endl
                << "CPU " << i << " cumulative IPC: "
                << (float)(ooo_cpu[i]->num_retired - ooo_cpu[i]->begin_sim_instr) / (ooo_cpu[i]->current_cycle - ooo_cpu[i]->begin_sim_cycle);
      std::cout << " instructions: " << ooo_cpu[i]->num_retired - ooo_cpu[i]->begin_sim_instr
                << " cycles: " << ooo_cpu[i]->current_cycle - ooo_cpu[i]->begin_sim_cycle << std::endl;
      for (auto it = caches.rbegin(); it != caches.rend(); ++it)
        print_sim_stats(i, *it);
    }
  }

  std::cout << std::endl << "Region of Interest Statistics" << std::endl;
  for (uint32_t i = 0; i < NUM_CPUS; i++) {
    std::cout << std::endl << "CPU " << i << " cumulative IPC: " << ((float)ooo_cpu[i]->finish_sim_instr / ooo_cpu[i]->finish_sim_cycle);
    std::cout << " instructions: " << ooo_cpu[i]->finish_sim_instr << " cycles: " << ooo_cpu[i]->finish_sim_cycle << std::endl;
    for (auto it = caches.rbegin(); it != caches.rend(); ++it)
      print_roi_stats(i, *it);
  }

  for (auto it = caches.rbegin(); it != caches.rend(); ++it)
    (*it)->impl_prefetcher_final_stats();

  for (auto it = caches.rbegin(); it != caches.rend(); ++it)
    (*it)->impl_replacement_final_stats();

#ifndef CRC2_COMPILE
  print_dram_stats();
  print_branch_stats();
#endif
=======
  std::vector<std::string> trace_names{std::next(argv, optind), std::next(argv, argc)};
>>>>>>> 4c7e9752

  return champsim_main(warmup_instructions, simulation_instructions, show_heartbeat, knob_cloudsuite, trace_names);
}<|MERGE_RESOLUTION|>--- conflicted
+++ resolved
@@ -4,291 +4,8 @@
 #include <string>
 #include <vector>
 
-<<<<<<< HEAD
-#include "cache.h"
-#include "champsim.h"
-#include "champsim_constants.h"
-#include "dram_controller.h"
-#include "ooo_cpu.h"
-#include "operable.h"
-#include "tracereader.h"
-#include "vmem.h"
-
-uint8_t warmup_complete[NUM_CPUS] = {}, simulation_complete[NUM_CPUS] = {}, all_warmup_complete = 0, all_simulation_complete = 0,
-        knob_cloudsuite = 0, knob_low_bandwidth = 0;
-
-uint64_t warmup_instructions = 1000000, simulation_instructions = 10000000;
-
-auto start_time = time(NULL);
-
-// For backwards compatibility with older module source.
-champsim::deprecated_clock_cycle current_core_cycle;
-
-extern MEMORY_CONTROLLER DRAM;
-extern VirtualMemory vmem;
-extern std::array<O3_CPU*, NUM_CPUS> ooo_cpu;
-extern std::array<CACHE*, NUM_CACHES> caches;
-extern std::array<champsim::operable*, 2*std::size(ooo_cpu) + 2*std::size(caches) + 1> operables;
-
-void init_structures();
-
-std::vector<tracereader*> traces;
-
-uint64_t champsim::deprecated_clock_cycle::operator[](std::size_t cpu_idx)
-{
-  static bool deprecate_printed = false;
-  if (!deprecate_printed) {
-    std::cout << "WARNING: The use of 'current_core_cycle[cpu]' is deprecated." << std::endl;
-    std::cout << "WARNING: Use 'this->current_cycle' instead." << std::endl;
-    deprecate_printed = true;
-  }
-  return ooo_cpu[cpu_idx]->current_cycle;
-}
-
-void record_roi_stats(uint32_t cpu, CACHE* cache)
-{
-  for (uint32_t i = 0; i < NUM_TYPES; i++) {
-    cache->roi_access[cpu][i] = cache->sim_access[cpu][i];
-    cache->roi_hit[cpu][i] = cache->sim_hit[cpu][i];
-    cache->roi_miss[cpu][i] = cache->sim_miss[cpu][i];
-  }
-}
-
-void print_roi_stats(uint32_t cpu, CACHE* cache)
-{
-  uint64_t TOTAL_ACCESS = 0, TOTAL_HIT = 0, TOTAL_MISS = 0;
-
-  for (uint32_t i = 0; i < NUM_TYPES; i++) {
-    TOTAL_ACCESS += cache->roi_access[cpu][i];
-    TOTAL_HIT += cache->roi_hit[cpu][i];
-    TOTAL_MISS += cache->roi_miss[cpu][i];
-  }
-
-  if (TOTAL_ACCESS > 0) {
-    std::cout << cache->NAME;
-    std::cout << " TOTAL     ACCESS: " << std::setw(10) << TOTAL_ACCESS << "  HIT: " << std::setw(10) << TOTAL_HIT << "  MISS: " << std::setw(10) << TOTAL_MISS
-              << std::endl;
-
-    std::cout << cache->NAME;
-    std::cout << " LOAD      ACCESS: " << std::setw(10) << cache->roi_access[cpu][0] << "  HIT: " << std::setw(10) << cache->roi_hit[cpu][0]
-              << "  MISS: " << std::setw(10) << cache->roi_miss[cpu][0] << std::endl;
-
-    std::cout << cache->NAME;
-    std::cout << " RFO       ACCESS: " << std::setw(10) << cache->roi_access[cpu][1] << "  HIT: " << std::setw(10) << cache->roi_hit[cpu][1]
-              << "  MISS: " << std::setw(10) << cache->roi_miss[cpu][1] << std::endl;
-
-    std::cout << cache->NAME;
-    std::cout << " PREFETCH  ACCESS: " << std::setw(10) << cache->roi_access[cpu][2] << "  HIT: " << std::setw(10) << cache->roi_hit[cpu][2]
-              << "  MISS: " << std::setw(10) << cache->roi_miss[cpu][2] << std::endl;
-
-    std::cout << cache->NAME;
-    std::cout << " WRITE     ACCESS: " << std::setw(10) << cache->roi_access[cpu][3] << "  HIT: " << std::setw(10) << cache->roi_hit[cpu][3]
-              << "  MISS: " << std::setw(10) << cache->roi_miss[cpu][3] << std::endl;
-
-    std::cout << cache->NAME;
-    std::cout << " TRANSLATION ACCESS: " << std::setw(10) << cache->roi_access[cpu][4] << "  HIT: " << std::setw(10) << cache->roi_hit[cpu][4]
-              << "  MISS: " << std::setw(10) << cache->roi_miss[cpu][4] << std::endl;
-
-    std::cout << cache->NAME;
-    std::cout << " PREFETCH  REQUESTED: " << std::setw(10) << cache->pf_requested << "  ISSUED: " << std::setw(10) << cache->pf_issued;
-    std::cout << "  USEFUL: " << std::setw(10) << cache->pf_useful << "  USELESS: " << std::setw(10) << cache->pf_useless << std::endl;
-
-    std::cout << cache->NAME;
-    std::cout << " AVERAGE MISS LATENCY: " << (1.0 * (cache->total_miss_latency)) / TOTAL_MISS << " cycles" << std::endl;
-    // std::cout << " AVERAGE MISS LATENCY: " <<
-    // (cache->total_miss_latency)/TOTAL_MISS << " cycles " <<
-    // cache->total_miss_latency << "/" << TOTAL_MISS<< std::endl;
-  }
-}
-
-void print_sim_stats(uint32_t cpu, CACHE* cache)
-{
-  uint64_t TOTAL_ACCESS = 0, TOTAL_HIT = 0, TOTAL_MISS = 0;
-
-  for (uint32_t i = 0; i < NUM_TYPES; i++) {
-    TOTAL_ACCESS += cache->sim_access[cpu][i];
-    TOTAL_HIT += cache->sim_hit[cpu][i];
-    TOTAL_MISS += cache->sim_miss[cpu][i];
-  }
-
-  if (TOTAL_ACCESS > 0) {
-    std::cout << cache->NAME;
-    std::cout << " TOTAL     ACCESS: " << std::setw(10) << TOTAL_ACCESS << "  HIT: " << std::setw(10) << TOTAL_HIT << "  MISS: " << std::setw(10) << TOTAL_MISS
-              << std::endl;
-
-    std::cout << cache->NAME;
-    std::cout << " LOAD      ACCESS: " << std::setw(10) << cache->sim_access[cpu][0] << "  HIT: " << std::setw(10) << cache->sim_hit[cpu][0]
-              << "  MISS: " << std::setw(10) << cache->sim_miss[cpu][0] << std::endl;
-
-    std::cout << cache->NAME;
-    std::cout << " RFO       ACCESS: " << std::setw(10) << cache->sim_access[cpu][1] << "  HIT: " << std::setw(10) << cache->sim_hit[cpu][1]
-              << "  MISS: " << std::setw(10) << cache->sim_miss[cpu][1] << std::endl;
-
-    std::cout << cache->NAME;
-    std::cout << " PREFETCH  ACCESS: " << std::setw(10) << cache->sim_access[cpu][2] << "  HIT: " << std::setw(10) << cache->sim_hit[cpu][2]
-              << "  MISS: " << std::setw(10) << cache->sim_miss[cpu][2] << std::endl;
-
-    std::cout << cache->NAME;
-    std::cout << " WRITE     ACCESS: " << std::setw(10) << cache->sim_access[cpu][3] << "  HIT: " << std::setw(10) << cache->sim_hit[cpu][3]
-              << "  MISS: " << std::setw(10) << cache->sim_miss[cpu][3] << std::endl;
-  }
-}
-
-void print_branch_stats()
-{
-  for (uint32_t i = 0; i < NUM_CPUS; i++) {
-    std::cout << std::endl << "CPU " << i << " Branch Prediction Accuracy: ";
-    std::cout << (100.0 * (ooo_cpu[i]->num_branch - ooo_cpu[i]->branch_mispredictions)) / ooo_cpu[i]->num_branch;
-    std::cout << "% MPKI: " << (1000.0 * ooo_cpu[i]->branch_mispredictions) / (ooo_cpu[i]->num_retired - warmup_instructions);
-    std::cout << " Average ROB Occupancy at Mispredict: " << (1.0 * ooo_cpu[i]->total_rob_occupancy_at_branch_mispredict) / ooo_cpu[i]->branch_mispredictions
-              << std::endl;
-
-    // std::cout << "Branch types" << endl;
-    // std::cout << "NOT_BRANCH: " << ooo_cpu[i]->total_branch_types[0] << " " << (100.0*ooo_cpu[i]->total_branch_types[0])/(ooo_cpu[i]->num_retired -
-    // ooo_cpu[i]->begin_sim_instr) << "%" << std::endl; std::cout << "BRANCH_DIRECT_JUMP: " << ooo_cpu[i]->total_branch_types[1] << " " <<
-    // (100.0*ooo_cpu[i]->total_branch_types[1])/(ooo_cpu[i]->num_retired - ooo_cpu[i]->begin_sim_instr) << "%" << std::endl; std::cout << "BRANCH_INDIRECT: "
-    // << ooo_cpu[i]->total_branch_types[2] << " " << (100.0*ooo_cpu[i]->total_branch_types[2])/(ooo_cpu[i]->num_retired - ooo_cpu[i]->begin_sim_instr) << "%"
-    // << std::endl; std::cout << "BRANCH_CONDITIONAL: " << ooo_cpu[i]->total_branch_types[3] << " " <<
-    // (100.0*ooo_cpu[i]->total_branch_types[3])/(ooo_cpu[i]->num_retired - ooo_cpu[i]->begin_sim_instr) << "%" << std::endl; std::cout << "BRANCH_DIRECT_CALL:
-    // " << ooo_cpu[i]->total_branch_types[4] << " " << (100.0*ooo_cpu[i]->total_branch_types[4])/(ooo_cpu[i]->num_retired - ooo_cpu[i]->begin_sim_instr) << "%"
-    // << std::endl; std::cout << "BRANCH_INDIRECT_CALL: " << ooo_cpu[i]->total_branch_types[5] << " " <<
-    // (100.0*ooo_cpu[i]->total_branch_types[5])/(ooo_cpu[i]->num_retired - ooo_cpu[i]->begin_sim_instr) << "%" << std::endl; std::cout << "BRANCH_RETURN: " <<
-    // ooo_cpu[i]->total_branch_types[6] << " " <<  (100.0*ooo_cpu[i]->total_branch_types[6])/(ooo_cpu[i]->num_retired - ooo_cpu[i]->begin_sim_instr) << "%" <<
-    // std::endl; std::cout << "BRANCH_OTHER: " << ooo_cpu[i]->total_branch_types[7] << " " <<
-    // (100.0*ooo_cpu[i]->total_branch_types[7])/(ooo_cpu[i]->num_retired - ooo_cpu[i]->begin_sim_instr) << "%" << std::endl << std::endl;
-
-    std::cout << "Branch type MPKI" << std::endl;
-    std::cout << "BRANCH_DIRECT_JUMP: " << (1000.0 * ooo_cpu[i]->branch_type_misses[1] / (ooo_cpu[i]->num_retired - ooo_cpu[i]->begin_sim_instr)) << std::endl;
-    std::cout << "BRANCH_INDIRECT: " << (1000.0 * ooo_cpu[i]->branch_type_misses[2] / (ooo_cpu[i]->num_retired - ooo_cpu[i]->begin_sim_instr)) << std::endl;
-    std::cout << "BRANCH_CONDITIONAL: " << (1000.0 * ooo_cpu[i]->branch_type_misses[3] / (ooo_cpu[i]->num_retired - ooo_cpu[i]->begin_sim_instr)) << std::endl;
-    std::cout << "BRANCH_DIRECT_CALL: " << (1000.0 * ooo_cpu[i]->branch_type_misses[4] / (ooo_cpu[i]->num_retired - ooo_cpu[i]->begin_sim_instr)) << std::endl;
-    std::cout << "BRANCH_INDIRECT_CALL: " << (1000.0 * ooo_cpu[i]->branch_type_misses[5] / (ooo_cpu[i]->num_retired - ooo_cpu[i]->begin_sim_instr))
-              << std::endl;
-    std::cout << "BRANCH_RETURN: " << (1000.0 * ooo_cpu[i]->branch_type_misses[6] / (ooo_cpu[i]->num_retired - ooo_cpu[i]->begin_sim_instr)) << std::endl
-              << std::endl;
-  }
-}
-
-void print_dram_stats()
-{
-  uint64_t total_congested_cycle = 0;
-  uint64_t total_congested_count = 0;
-
-  std::cout << std::endl;
-  std::cout << "DRAM Statistics" << std::endl;
-  for (uint32_t i = 0; i < DRAM_CHANNELS; i++) {
-    std::cout << " CHANNEL " << i << std::endl;
-
-    auto& channel = DRAM.channels[i];
-    std::cout << " RQ ROW_BUFFER_HIT: " << std::setw(10) << channel.RQ_ROW_BUFFER_HIT << " ";
-    std::cout << " ROW_BUFFER_MISS: " << std::setw(10) << channel.RQ_ROW_BUFFER_MISS;
-    std::cout << std::endl;
-
-    std::cout << " DBUS AVG_CONGESTED_CYCLE: ";
-    if (channel.dbus_count_congested)
-      std::cout << std::setw(10) << ((double)channel.dbus_cycle_congested / channel.dbus_count_congested);
-    else
-      std::cout << "-";
-    std::cout << std::endl;
-
-    std::cout << " WQ ROW_BUFFER_HIT: " << std::setw(10) << channel.WQ_ROW_BUFFER_HIT << " ";
-    std::cout << " ROW_BUFFER_MISS: " << std::setw(10) << channel.WQ_ROW_BUFFER_MISS << " ";
-    std::cout << " FULL: " << std::setw(10) << channel.WQ_FULL;
-    std::cout << std::endl;
-
-    std::cout << std::endl;
-
-    total_congested_cycle += channel.dbus_cycle_congested;
-    total_congested_count += channel.dbus_count_congested;
-  }
-
-  if (DRAM_CHANNELS > 1) {
-    std::cout << " DBUS AVG_CONGESTED_CYCLE: ";
-    if (total_congested_count)
-      std::cout << std::setw(10) << ((double)total_congested_cycle / total_congested_count);
-    else
-      std::cout << "-";
-
-    std::cout << std::endl;
-  }
-}
-
-void reset_cache_stats(uint32_t cpu, CACHE* cache)
-{
-  for (uint32_t i = 0; i < NUM_TYPES; i++) {
-    cache->sim_access[cpu][i] = 0;
-    cache->sim_hit[cpu][i] = 0;
-    cache->sim_miss[cpu][i] = 0;
-  }
-
-  cache->pf_requested = 0;
-  cache->pf_issued = 0;
-  cache->pf_useful = 0;
-  cache->pf_useless = 0;
-  cache->pf_fill = 0;
-
-  cache->total_miss_latency = 0;
-
-  cache->queues.RQ_ACCESS = 0;
-  cache->queues.RQ_MERGED = 0;
-  cache->queues.RQ_TO_CACHE = 0;
-
-  cache->queues.WQ_ACCESS = 0;
-  cache->queues.WQ_MERGED = 0;
-  cache->queues.WQ_TO_CACHE = 0;
-  cache->queues.WQ_FORWARD = 0;
-  cache->queues.WQ_FULL = 0;
-}
-
-void finish_warmup()
-{
-  uint64_t elapsed_second = (uint64_t)(time(NULL) - start_time), elapsed_minute = elapsed_second / 60, elapsed_hour = elapsed_minute / 60;
-  elapsed_minute -= elapsed_hour * 60;
-  elapsed_second -= (elapsed_hour * 3600 + elapsed_minute * 60);
-
-  // reset core latency
-  // note: since re-ordering he function calls in the main simulation loop, it's
-  // no longer necessary to add
-  //       extra latency for scheduling and execution, unless you want these
-  //       steps to take longer than 1 cycle.
-  // PAGE_TABLE_LATENCY = 100;
-  // SWAP_LATENCY = 100000;
-
-  std::cout << std::endl;
-  for (uint32_t i = 0; i < NUM_CPUS; i++) {
-    std::cout << "Warmup complete CPU " << i << " instructions: " << ooo_cpu[i]->num_retired << " cycles: " << ooo_cpu[i]->current_cycle;
-    std::cout << " (Simulation time: " << elapsed_hour << " hr " << elapsed_minute << " min " << elapsed_second << " sec) " << std::endl;
-
-    ooo_cpu[i]->begin_sim_cycle = ooo_cpu[i]->current_cycle;
-    ooo_cpu[i]->begin_sim_instr = ooo_cpu[i]->num_retired;
-
-    // reset branch stats
-    ooo_cpu[i]->num_branch = 0;
-    ooo_cpu[i]->branch_mispredictions = 0;
-    ooo_cpu[i]->total_rob_occupancy_at_branch_mispredict = 0;
-
-    for (uint32_t j = 0; j < 8; j++) {
-      ooo_cpu[i]->total_branch_types[j] = 0;
-      ooo_cpu[i]->branch_type_misses[j] = 0;
-    }
-
-    for (auto it = caches.rbegin(); it != caches.rend(); ++it)
-      reset_cache_stats(i, *it);
-  }
-  std::cout << std::endl;
-
-  // reset DRAM stats
-  for (uint32_t i = 0; i < DRAM_CHANNELS; i++) {
-    DRAM.channels[i].WQ_ROW_BUFFER_HIT = 0;
-    DRAM.channels[i].WQ_ROW_BUFFER_MISS = 0;
-    DRAM.channels[i].RQ_ROW_BUFFER_HIT = 0;
-    DRAM.channels[i].RQ_ROW_BUFFER_MISS = 0;
-  }
-}
-=======
 int champsim_main(uint64_t warmup_instructions, uint64_t simulation_instructions, bool show_heartbeat, bool knob_cloudsuite,
                   std::vector<std::string> trace_names);
->>>>>>> 4c7e9752
 
 void signal_handler(int signal)
 {
@@ -341,170 +58,7 @@
     }
   }
 
-<<<<<<< HEAD
-  // consequences of knobs
-  std::cout << "Warmup Instructions: " << warmup_instructions << std::endl;
-  std::cout << "Simulation Instructions: " << simulation_instructions << std::endl;
-  std::cout << "Number of CPUs: " << NUM_CPUS << std::endl;
-
-  long long int dram_size = DRAM_CHANNELS * DRAM_RANKS * DRAM_BANKS * DRAM_ROWS * DRAM_COLUMNS * BLOCK_SIZE / 1024 / 1024; // in MiB
-  std::cout << "Off-chip DRAM Size: ";
-  if (dram_size > 1024)
-    std::cout << dram_size / 1024 << " GiB";
-  else
-    std::cout << dram_size << " MiB";
-  std::cout << " Channels: " << DRAM_CHANNELS << " Width: " << 8 * DRAM_CHANNEL_WIDTH << "-bit Data Rate: " << DRAM_IO_FREQ << " MT/s" << std::endl;
-
-  std::cout << std::endl;
-  std::cout << "VirtualMemory physical capacity: " << std::size(vmem.ppage_free_list) * vmem.page_size;
-  std::cout << " num_ppages: " << std::size(vmem.ppage_free_list) << std::endl;
-  std::cout << "VirtualMemory page size: " << PAGE_SIZE << " log2_page_size: " << LOG2_PAGE_SIZE << std::endl;
-
-  std::cout << std::endl;
-  for (int i = optind; i < argc; i++) {
-    std::cout << "CPU " << traces.size() << " runs " << argv[i] << std::endl;
-
-    traces.push_back(get_tracereader(argv[i], traces.size(), knob_cloudsuite));
-
-    if (traces.size() > NUM_CPUS) {
-      printf("\n*** Too many traces for the configured number of cores ***\n\n");
-      assert(0);
-    }
-  }
-
-  if (traces.size() != NUM_CPUS) {
-    printf("\n*** Not enough traces for the configured number of cores ***\n\n");
-    assert(0);
-  }
-  // end trace file setup
-
-  init_structures();
-
-  for (O3_CPU* cpu : ooo_cpu) {
-    cpu->initialize_core();
-  }
-
-  for (auto it = caches.rbegin(); it != caches.rend(); ++it) {
-    (*it)->impl_prefetcher_initialize();
-    (*it)->impl_replacement_initialize();
-  }
-
-  // simulation entry point
-  while (std::any_of(std::begin(simulation_complete), std::end(simulation_complete), std::logical_not<uint8_t>())) {
-
-    uint64_t elapsed_second = (uint64_t)(time(NULL) - start_time), elapsed_minute = elapsed_second / 60, elapsed_hour = elapsed_minute / 60;
-    elapsed_minute -= elapsed_hour * 60;
-    elapsed_second -= (elapsed_hour * 3600 + elapsed_minute * 60);
-
-    for (auto op : operables) {
-      try {
-        op->_operate();
-      } catch (champsim::deadlock& dl) {
-        // ooo_cpu[dl.which]->print_deadlock();
-        // std::cout << std::endl;
-        // for (auto c : caches)
-        for (auto c : operables) {
-          c->print_deadlock();
-          std::cout << std::endl;
-        }
-
-        abort();
-      }
-    }
-    std::sort(std::begin(operables), std::end(operables), champsim::by_next_operate());
-
-    for (std::size_t i = 0; i < ooo_cpu.size(); ++i) {
-      // read from trace
-      while (ooo_cpu[i]->fetch_stall == 0 && ooo_cpu[i]->instrs_to_read_this_cycle > 0) {
-        ooo_cpu[i]->init_instruction(traces[i]->get());
-      }
-
-      // heartbeat information
-      if (show_heartbeat && (ooo_cpu[i]->num_retired >= ooo_cpu[i]->next_print_instruction)) {
-        float cumulative_ipc;
-        if (warmup_complete[i])
-          cumulative_ipc = (1.0 * (ooo_cpu[i]->num_retired - ooo_cpu[i]->begin_sim_instr)) / (ooo_cpu[i]->current_cycle - ooo_cpu[i]->begin_sim_cycle);
-        else
-          cumulative_ipc = (1.0 * ooo_cpu[i]->num_retired) / ooo_cpu[i]->current_cycle;
-        float heartbeat_ipc = (1.0 * ooo_cpu[i]->num_retired - ooo_cpu[i]->last_sim_instr) / (ooo_cpu[i]->current_cycle - ooo_cpu[i]->last_sim_cycle);
-
-        std::cout << "Heartbeat CPU " << i << " instructions: " << ooo_cpu[i]->num_retired << " cycles: " << ooo_cpu[i]->current_cycle;
-        std::cout << " heartbeat IPC: " << heartbeat_ipc << " cumulative IPC: " << cumulative_ipc;
-        std::cout << " (Simulation time: " << elapsed_hour << " hr " << elapsed_minute << " min " << elapsed_second << " sec) " << std::endl;
-        ooo_cpu[i]->next_print_instruction += STAT_PRINTING_PERIOD;
-
-        ooo_cpu[i]->last_sim_instr = ooo_cpu[i]->num_retired;
-        ooo_cpu[i]->last_sim_cycle = ooo_cpu[i]->current_cycle;
-      }
-
-      // check for warmup
-      // warmup complete
-      if ((warmup_complete[i] == 0) && (ooo_cpu[i]->num_retired > warmup_instructions)) {
-        warmup_complete[i] = 1;
-        all_warmup_complete++;
-      }
-      if (all_warmup_complete == NUM_CPUS) { // this part is called only once
-                                             // when all cores are warmed up
-        all_warmup_complete++;
-        finish_warmup();
-      }
-
-      // simulation complete
-      if ((all_warmup_complete > NUM_CPUS) && (simulation_complete[i] == 0)
-          && (ooo_cpu[i]->num_retired >= (ooo_cpu[i]->begin_sim_instr + simulation_instructions))) {
-        simulation_complete[i] = 1;
-        ooo_cpu[i]->finish_sim_instr = ooo_cpu[i]->num_retired - ooo_cpu[i]->begin_sim_instr;
-        ooo_cpu[i]->finish_sim_cycle = ooo_cpu[i]->current_cycle - ooo_cpu[i]->begin_sim_cycle;
-
-        std::cout << "Finished CPU " << i << " instructions: " << ooo_cpu[i]->finish_sim_instr << " cycles: " << ooo_cpu[i]->finish_sim_cycle;
-        std::cout << " cumulative IPC: " << ((float)ooo_cpu[i]->finish_sim_instr / ooo_cpu[i]->finish_sim_cycle);
-        std::cout << " (Simulation time: " << elapsed_hour << " hr " << elapsed_minute << " min " << elapsed_second << " sec) " << std::endl;
-
-        for (auto it = caches.rbegin(); it != caches.rend(); ++it)
-          record_roi_stats(i, *it);
-      }
-    }
-  }
-
-  uint64_t elapsed_second = (uint64_t)(time(NULL) - start_time), elapsed_minute = elapsed_second / 60, elapsed_hour = elapsed_minute / 60;
-  elapsed_minute -= elapsed_hour * 60;
-  elapsed_second -= (elapsed_hour * 3600 + elapsed_minute * 60);
-
-  std::cout << std::endl << "ChampSim completed all CPUs" << std::endl;
-  if (NUM_CPUS > 1) {
-    std::cout << std::endl << "Total Simulation Statistics (not including warmup)" << std::endl;
-    for (uint32_t i = 0; i < NUM_CPUS; i++) {
-      std::cout << std::endl
-                << "CPU " << i << " cumulative IPC: "
-                << (float)(ooo_cpu[i]->num_retired - ooo_cpu[i]->begin_sim_instr) / (ooo_cpu[i]->current_cycle - ooo_cpu[i]->begin_sim_cycle);
-      std::cout << " instructions: " << ooo_cpu[i]->num_retired - ooo_cpu[i]->begin_sim_instr
-                << " cycles: " << ooo_cpu[i]->current_cycle - ooo_cpu[i]->begin_sim_cycle << std::endl;
-      for (auto it = caches.rbegin(); it != caches.rend(); ++it)
-        print_sim_stats(i, *it);
-    }
-  }
-
-  std::cout << std::endl << "Region of Interest Statistics" << std::endl;
-  for (uint32_t i = 0; i < NUM_CPUS; i++) {
-    std::cout << std::endl << "CPU " << i << " cumulative IPC: " << ((float)ooo_cpu[i]->finish_sim_instr / ooo_cpu[i]->finish_sim_cycle);
-    std::cout << " instructions: " << ooo_cpu[i]->finish_sim_instr << " cycles: " << ooo_cpu[i]->finish_sim_cycle << std::endl;
-    for (auto it = caches.rbegin(); it != caches.rend(); ++it)
-      print_roi_stats(i, *it);
-  }
-
-  for (auto it = caches.rbegin(); it != caches.rend(); ++it)
-    (*it)->impl_prefetcher_final_stats();
-
-  for (auto it = caches.rbegin(); it != caches.rend(); ++it)
-    (*it)->impl_replacement_final_stats();
-
-#ifndef CRC2_COMPILE
-  print_dram_stats();
-  print_branch_stats();
-#endif
-=======
   std::vector<std::string> trace_names{std::next(argv, optind), std::next(argv, argc)};
->>>>>>> 4c7e9752
 
   return champsim_main(warmup_instructions, simulation_instructions, show_heartbeat, knob_cloudsuite, trace_names);
 }