#include "cache.h"

#include <algorithm>
#include <iterator>

#include "champsim.h"
#include "champsim_constants.h"
#include "util.h"
#include "vmem.h"

#ifndef SANITY_CHECK
#define NDEBUG
#endif

uint64_t l2pf_access = 0;

extern VirtualMemory vmem;
extern uint8_t  warmup_complete[NUM_CPUS];

void CACHE::handle_fill()
{
    while (writes_available_this_cycle > 0)
    {
        auto fill_mshr = MSHR.begin();
        if (fill_mshr == std::end(MSHR) || fill_mshr->event_cycle > current_cycle)
            return;

        // find victim
        uint32_t set = get_set(fill_mshr->address);

        auto set_begin = std::next(std::begin(block), set*NUM_WAY);
        auto set_end   = std::next(set_begin, NUM_WAY);
        auto first_inv = std::find_if_not(set_begin, set_end, is_valid<BLOCK>());
        uint32_t way = std::distance(set_begin, first_inv);
        if (way == NUM_WAY)
            way = find_victim(fill_mshr->cpu, fill_mshr->instr_id, set, &block.data()[set*NUM_WAY], fill_mshr->ip, fill_mshr->full_addr, fill_mshr->type);

        bool success = filllike_miss(set, way, *fill_mshr);
        if (!success)
            return;

        if (way != NUM_WAY)
        {
            // update processed packets
            fill_mshr->data = block[set*NUM_WAY + way].data;

            for (auto ret : fill_mshr->to_return)
                ret->return_data(&(*fill_mshr));
        }

        MSHR.erase(fill_mshr);
        writes_available_this_cycle--;
    }
}

void CACHE::handle_writeback()
{
    while (writes_available_this_cycle > 0)
    {
        if (!WQ.has_ready())
            return;

        // handle the oldest entry
        PACKET &handle_pkt = WQ.front();

		assert(cache_type != IS_ITLB || cache_type != IS_DTLB || cache_type != IS_STLB);

        // access cache
        uint32_t set = get_set(handle_pkt.address);
        uint32_t way = get_way(handle_pkt.address, set);

        BLOCK &fill_block = block[set*NUM_WAY + way];

        if (way < NUM_WAY) // HIT
        {
            update_replacement_state(handle_pkt.cpu, set, way, fill_block.full_addr, handle_pkt.ip, 0, handle_pkt.type, 1);

            // COLLECT STATS
            sim_hit[handle_pkt.cpu][handle_pkt.type]++;
            sim_access[handle_pkt.cpu][handle_pkt.type]++;

            // mark dirty
            fill_block.dirty = 1;
        }
        else // MISS
        {
            DP ( if (warmup_complete[handle_pkt.cpu]) {
                    std::cout << "[" << NAME << "] " << __func__ << " type: " << +handle_pkt.type << " miss";
                    std::cout << " instr_id: " << handle_pkt.instr_id << " address: " << std::hex << handle_pkt.address;
                    std::cout << " full_addr: " << handle_pkt.full_addr << std::dec;
                    std::cout << " cycle: " << handle_pkt.event_cycle << std::endl; });

            bool success;
            if (cache_type == IS_L1D) {
                success = readlike_miss(handle_pkt);
            }
            else {
                // find victim
                auto set_begin = std::next(std::begin(block), set*NUM_WAY);
                auto set_end   = std::next(set_begin, NUM_WAY);
                auto first_inv = std::find_if_not(set_begin, set_end, is_valid<BLOCK>());
                way = std::distance(set_begin, first_inv);
                if (way == NUM_WAY)
                    way = find_victim(handle_pkt.cpu, handle_pkt.instr_id, set, &block.data()[set*NUM_WAY], handle_pkt.ip, handle_pkt.full_addr, handle_pkt.type);

                success = filllike_miss(set, way, handle_pkt);
            }

            if (!success)
                return;
        }

        // remove this entry from WQ
        writes_available_this_cycle--;
        WQ.pop_front();
    }
}

void CACHE::handle_read()
{
    while (reads_available_this_cycle > 0) {

        if (!RQ.has_ready())
            return;

        // handle the oldest entry
        PACKET &handle_pkt = RQ.front();

        uint32_t set = get_set(handle_pkt.address);
        uint32_t way = get_way(handle_pkt.address, set);

        if (way < NUM_WAY) // HIT
        {
            readlike_hit(set, way, handle_pkt);
        }
        else {
            bool success = readlike_miss(handle_pkt);
            if (!success)
                return;
        }

        // remove this entry from RQ
        RQ.pop_front();
        reads_available_this_cycle--;
    }
}

void CACHE::handle_prefetch()
{
    while (reads_available_this_cycle > 0)
    {
        if (!PQ.has_ready())
            return;

        // handle the oldest entry
        PACKET &handle_pkt = PQ.front();

        uint32_t set = get_set(handle_pkt.address);
        uint32_t way = get_way(handle_pkt.address, set);

        if (way < NUM_WAY) // HIT
        {
            readlike_hit(set, way, handle_pkt);
        }
        else {
            bool success = readlike_miss(handle_pkt);
            if (!success)
                return;
        }

        // remove this entry from PQ
        PQ.pop_front();
        reads_available_this_cycle--;
    }
}

void CACHE::readlike_hit(std::size_t set, std::size_t way, PACKET &handle_pkt)
{
    BLOCK &hit_block = block[set*NUM_WAY + way];

    handle_pkt.data = hit_block.data;

    // update prefetcher on load instruction
    if (should_activate_prefetcher(handle_pkt.type) && handle_pkt.pf_origin_level < fill_level)
    {
        if(cache_type == IS_L1I)
            l1i_prefetcher_cache_operate(handle_pkt.cpu, virtual_prefetch ? handle_pkt.full_v_addr : handle_pkt.full_addr, 1, hit_block.prefetch);
        if (cache_type == IS_L1D)
            l1d_prefetcher_operate(virtual_prefetch ? handle_pkt.full_v_addr : handle_pkt.full_addr, handle_pkt.ip, 1, handle_pkt.type);
        else if (cache_type == IS_L2C)
            l2c_prefetcher_operate((virtual_prefetch ? handle_pkt.v_address : handle_pkt.address) << LOG2_BLOCK_SIZE, handle_pkt.ip, 1, handle_pkt.type, 0);
        else if (cache_type == IS_LLC)
        {
            cpu = handle_pkt.cpu;
            llc_prefetcher_operate((virtual_prefetch ? handle_pkt.v_address : handle_pkt.address) << LOG2_BLOCK_SIZE, handle_pkt.ip, 1, handle_pkt.type, 0);
            cpu = 0;
        }
    }

    // update replacement policy
    update_replacement_state(handle_pkt.cpu, set, way, hit_block.full_addr, handle_pkt.ip, 0, handle_pkt.type, 1);

    // COLLECT STATS
    sim_hit[handle_pkt.cpu][handle_pkt.type]++;
    sim_access[handle_pkt.cpu][handle_pkt.type]++;

    for (auto ret : handle_pkt.to_return)
        ret->return_data(&handle_pkt);

    // update prefetch stats and reset prefetch bit
    if (hit_block.prefetch) {
        pf_useful++;
        hit_block.prefetch = 0;
    }
}

bool CACHE::readlike_miss(PACKET &handle_pkt)
{
    // check mshr
    auto mshr_entry = std::find_if(MSHR.begin(), MSHR.end(), eq_addr<PACKET>(handle_pkt.address));
    bool mshr_full = (MSHR.size() == MSHR_SIZE);

    if (mshr_entry != MSHR.end()) // miss already inflight
    {
        // update fill location
        mshr_entry->fill_level = std::min(mshr_entry->fill_level, handle_pkt.fill_level);

        packet_dep_merge(mshr_entry->lq_index_depend_on_me, handle_pkt.lq_index_depend_on_me);
        packet_dep_merge(mshr_entry->sq_index_depend_on_me, handle_pkt.sq_index_depend_on_me);
        packet_dep_merge(mshr_entry->instr_depend_on_me, handle_pkt.instr_depend_on_me);
        packet_dep_merge(mshr_entry->to_return, handle_pkt.to_return);

        if (mshr_entry->type == PREFETCH && handle_pkt.type != PREFETCH)
        {
            // Mark the prefetch as useful
            if (mshr_entry->pf_origin_level == fill_level)
                pf_useful++;

            uint64_t prior_event_cycle = mshr_entry->event_cycle;
            *mshr_entry = handle_pkt;

            // in case request is already returned, we should keep event_cycle
            mshr_entry->event_cycle = prior_event_cycle;
        }
    }
    else
    {
        if (mshr_full) // not enough MSHR resource
            return false; // TODO should we allow prefetches anyway if they will not be filled to this level?

        bool is_read = prefetch_as_load || (handle_pkt.type != PREFETCH);

        // check to make sure the lower level queue has room for this read miss
        int queue_type = (is_read) ? 1 : 3;
        if (lower_level->get_occupancy(queue_type, handle_pkt.address) == lower_level->get_size(queue_type, handle_pkt.address))
            return false;

        // Allocate an MSHR
        if (handle_pkt.fill_level <= fill_level)
        {
            auto it = MSHR.insert(std::end(MSHR), handle_pkt);
            it->cycle_enqueued = current_cycle;
            it->event_cycle = std::numeric_limits<uint64_t>::max();
        }

        if (handle_pkt.fill_level <= fill_level)
            handle_pkt.to_return = {this};
        else
            handle_pkt.to_return.clear();

        if (!is_read)
            lower_level->add_pq(&handle_pkt);
        else
            lower_level->add_rq(&handle_pkt);
    }

    // update prefetcher on load instructions and prefetches from upper levels
    if (should_activate_prefetcher(handle_pkt.type) && handle_pkt.pf_origin_level < fill_level)
    {
        if(cache_type == IS_L1I)
            l1i_prefetcher_cache_operate(handle_pkt.cpu, virtual_prefetch ? handle_pkt.full_v_addr : handle_pkt.full_addr, 0, 0);
        if (cache_type == IS_L1D)
            l1d_prefetcher_operate(virtual_prefetch ? handle_pkt.full_v_addr : handle_pkt.full_addr, handle_pkt.ip, 0, handle_pkt.type);
        if (cache_type == IS_L2C)
            l2c_prefetcher_operate((virtual_prefetch ? handle_pkt.v_address : handle_pkt.address) << LOG2_BLOCK_SIZE, handle_pkt.ip, 0, handle_pkt.type, 0);
        if (cache_type == IS_LLC)
        {
            cpu = handle_pkt.cpu;
            llc_prefetcher_operate((virtual_prefetch ? handle_pkt.v_address : handle_pkt.address) << LOG2_BLOCK_SIZE, handle_pkt.ip, 0, handle_pkt.type, 0);
            cpu = 0;
        }
    }

    return true;
}

bool CACHE::filllike_miss(std::size_t set, std::size_t way, PACKET &handle_pkt)
{
    bool bypass = (way == NUM_WAY);
#ifndef LLC_BYPASS
    assert(!bypass);
#endif
    assert(handle_pkt.type != WRITEBACK || !bypass);

    BLOCK &fill_block = block[set*NUM_WAY + way];
    bool evicting_dirty = !bypass && (lower_level != NULL) && fill_block.dirty;
    auto evicting_address = bypass ? 0 : (virtual_prefetch ? fill_block.v_address : fill_block.address);

    if (!bypass)
    {
        if (evicting_dirty) {
            PACKET writeback_packet;

            writeback_packet.fill_level = fill_level << 1;
            writeback_packet.cpu = handle_pkt.cpu;
            writeback_packet.address = fill_block.address;
            writeback_packet.full_addr = fill_block.full_addr;
            writeback_packet.data = fill_block.data;
            writeback_packet.instr_id = handle_pkt.instr_id;
            writeback_packet.ip = 0;
            writeback_packet.type = WRITEBACK;

            auto result = lower_level->add_wq(&writeback_packet);
            if (result == -2)
                return false;
        }

        assert(cache_type != IS_ITLB || handle_pkt.data != 0);
        assert(cache_type != IS_DTLB || handle_pkt.data != 0);
        assert(cache_type != IS_STLB || handle_pkt.data != 0);

        if (fill_block.prefetch)
            pf_useless++;

        if (handle_pkt.type == PREFETCH)
            pf_fill++;

        fill_block.valid = true;
        fill_block.prefetch = (handle_pkt.type == PREFETCH && handle_pkt.pf_origin_level == fill_level);
        fill_block.dirty = (handle_pkt.type == WRITEBACK || (handle_pkt.type == RFO && handle_pkt.to_return.empty()));
        fill_block.address = handle_pkt.address;
        fill_block.full_addr = handle_pkt.full_addr;
        fill_block.v_address = handle_pkt.v_address;
        fill_block.full_v_addr = handle_pkt.full_v_addr;
        fill_block.data = handle_pkt.data;
        fill_block.ip = handle_pkt.ip;
        fill_block.cpu = handle_pkt.cpu;
        fill_block.instr_id = handle_pkt.instr_id;
    }

    if(warmup_complete[handle_pkt.cpu] && (handle_pkt.cycle_enqueued != 0))
        total_miss_latency += current_cycle - handle_pkt.cycle_enqueued;

    // update prefetcher
    if (cache_type == IS_L1I)
        l1i_prefetcher_cache_fill(handle_pkt.cpu, (virtual_prefetch ? handle_pkt.full_v_addr : handle_pkt.full_addr) & ~bitmask(LOG2_BLOCK_SIZE), set, way, handle_pkt.type == PREFETCH, evicting_address & ~bitmask(LOG2_BLOCK_SIZE));
    if (cache_type == IS_L1D)
        l1d_prefetcher_cache_fill(virtual_prefetch ? handle_pkt.full_v_addr : handle_pkt.full_addr, set, way, handle_pkt.type == PREFETCH, evicting_address << LOG2_BLOCK_SIZE, handle_pkt.pf_metadata);
    if  (cache_type == IS_L2C)
        handle_pkt.pf_metadata = l2c_prefetcher_cache_fill((virtual_prefetch ? handle_pkt.v_address : handle_pkt.address) << LOG2_BLOCK_SIZE, set, way, handle_pkt.type == PREFETCH, evicting_address << LOG2_BLOCK_SIZE, handle_pkt.pf_metadata);
    if (cache_type == IS_LLC)
    {
        cpu = handle_pkt.cpu;
        handle_pkt.pf_metadata = llc_prefetcher_cache_fill((virtual_prefetch ? handle_pkt.v_address : handle_pkt.address) << LOG2_BLOCK_SIZE, set, way, handle_pkt.type == PREFETCH, evicting_address << LOG2_BLOCK_SIZE, handle_pkt.pf_metadata);
        cpu = 0;
    }

    // update replacement policy
    update_replacement_state(handle_pkt.cpu, set, way, handle_pkt.full_addr, handle_pkt.ip, 0, handle_pkt.type, 0);

    // COLLECT STATS
    sim_miss[handle_pkt.cpu][handle_pkt.type]++;
    sim_access[handle_pkt.cpu][handle_pkt.type]++;

    return true;
}

void CACHE::operate()
{
  operate_writes();
  operate_reads();
}

void CACHE::operate_writes()
{
    // perform all writes
    writes_available_this_cycle = MAX_WRITE;
    handle_fill();
    handle_writeback();

    WQ.operate();
}

void CACHE::operate_reads()
{
    // perform all reads
    reads_available_this_cycle = MAX_READ;
    handle_read();
    va_translate_prefetches();
    handle_prefetch();

    RQ.operate();
    PQ.operate();
    VAPQ.operate();
}

uint32_t CACHE::get_set(uint64_t address)
{
    return (uint32_t) (address & bitmask(lg2(NUM_SET)));
}

uint32_t CACHE::get_way(uint64_t address, uint32_t set)
{
    auto begin = std::next(block.begin(), set*NUM_WAY);
    auto end   = std::next(begin, NUM_WAY);
    return std::distance(begin, std::find_if(begin, end, eq_addr<BLOCK>(address)));
}

int CACHE::invalidate_entry(uint64_t inval_addr)
{
    uint32_t set = get_set(inval_addr);
    uint32_t way = get_way(inval_addr, set);

    if (way < NUM_WAY)
        block[set*NUM_WAY + way].valid = 0;

    return way;
}

int CACHE::add_rq(PACKET *packet)
{
    assert(packet->address != 0);
    RQ_ACCESS++;

    // check for the latest writebacks in the write queue
    champsim::delay_queue<PACKET>::iterator found_wq;
    if (cache_type == IS_L1D) {
        found_wq = std::find_if(WQ.begin(), WQ.end(), eq_full_addr<PACKET>(packet->full_addr));
    }
    else {
        found_wq = std::find_if(WQ.begin(), WQ.end(), eq_addr<PACKET>(packet->address));
    }

    if (found_wq != WQ.end()) {

        packet->data = found_wq->data;
        for (auto ret : packet->to_return)
            ret->return_data(packet);

        WQ_FORWARD++;
        return -1;
    }

    // check for duplicates in the read queue
    auto found_rq = std::find_if(RQ.begin(), RQ.end(), eq_addr<PACKET>(packet->address));
    if (found_rq != RQ.end()) {

        packet_dep_merge(found_rq->lq_index_depend_on_me, packet->lq_index_depend_on_me);
        packet_dep_merge(found_rq->sq_index_depend_on_me, packet->sq_index_depend_on_me);
        packet_dep_merge(found_rq->instr_depend_on_me, packet->instr_depend_on_me);
        packet_dep_merge(found_rq->to_return, packet->to_return);

        RQ_MERGED++;

        return 0; // merged index
    }

    // check occupancy
    if (RQ.full()) {
        RQ_FULL++;

        return -2; // cannot handle this request
    }

    // if there is no duplicate, add it to RQ
    if (warmup_complete[cpu])
        RQ.push_back(*packet);
    else
        RQ.push_back_ready(*packet);

    DP ( if (warmup_complete[packet->cpu]) {
            std::cout << "[" << NAME << "_RQ] " <<  __func__ << " instr_id: " << packet->instr_id << " address: " << std::hex << packet->address;
            std::cout << " full_addr: " << packet->full_addr << std::dec << " type: " << +packet->type << " occupancy: " << RQ.occupancy() << std::endl; })

    RQ_TO_CACHE++;
    return RQ.occupancy();
}

int CACHE::add_wq(PACKET *packet)
{
    WQ_ACCESS++;

    // check for duplicates in the write queue
    champsim::delay_queue<PACKET>::iterator found_wq;
    if (cache_type == IS_L1D) {
        found_wq = std::find_if(WQ.begin(), WQ.end(), eq_full_addr<PACKET>(packet->full_addr));
    }
    else {
        found_wq = std::find_if(WQ.begin(), WQ.end(), eq_addr<PACKET>(packet->address));
    }

    if (found_wq != WQ.end()) {

        WQ_MERGED++;
        return 0; // merged index
    }

    // Check for room in the queue
    if (WQ.full())
    {
        ++WQ_FULL;
        return -2;
    }

    // if there is no duplicate, add it to the write queue
    if (warmup_complete[cpu])
        WQ.push_back(*packet);
    else
        WQ.push_back_ready(*packet);

    DP (if (warmup_complete[packet->cpu]) {
            std::cout << "[" << NAME << "_WQ] " <<  __func__ << " instr_id: " << packet->instr_id << " address: " << std::hex << packet->address;
            std::cout << " full_addr: " << packet->full_addr << std::dec << " occupancy: " << WQ.occupancy();
            std::cout << " data: " << std::hex << packet->data << std::dec << std::endl; })

    WQ_TO_CACHE++;
    WQ_ACCESS++;

    return WQ.occupancy();
}

int CACHE::prefetch_line(uint64_t ip, uint64_t base_addr, uint64_t pf_addr, int pf_fill_level, uint32_t prefetch_metadata)
{
    pf_requested++;

    PACKET pf_packet;
    pf_packet.fill_level = pf_fill_level;
    pf_packet.pf_origin_level = fill_level;
    pf_packet.pf_metadata = prefetch_metadata;
    pf_packet.cpu = cpu;
    pf_packet.v_address = virtual_prefetch ? pf_addr >> LOG2_BLOCK_SIZE : 0;
    pf_packet.address = pf_addr >> LOG2_BLOCK_SIZE;
    pf_packet.full_v_addr = virtual_prefetch ? pf_addr : 0;
    pf_packet.full_addr = pf_addr;
    pf_packet.ip = ip;
    pf_packet.type = PREFETCH;

    if (virtual_prefetch)
    {
        if (!VAPQ.full())
        {
            VAPQ.push_back(pf_packet);
            return 1;
        }
    }
    else
    {
        int result = add_pq(&pf_packet);
        if (result != -2)
        {
            if (result > 0)
                pf_issued++;
            return 1;
        }
    }

    return 0;
}

int CACHE::kpc_prefetch_line(uint64_t base_addr, uint64_t pf_addr, int pf_fill_level, int delta, int depth, int signature, int confidence, uint32_t prefetch_metadata)
{
    if (!PQ.full()) {
        if ((base_addr>>LOG2_PAGE_SIZE) == (pf_addr>>LOG2_PAGE_SIZE)) {
            
            PACKET pf_packet;
            pf_packet.fill_level = pf_fill_level;
	    pf_packet.pf_origin_level = fill_level;
	    pf_packet.pf_metadata = prefetch_metadata;
            pf_packet.cpu = cpu;
            //pf_packet.data_index = LQ.entry[lq_index].data_index;
            //pf_packet.lq_index = lq_index;
            pf_packet.address = pf_addr >> LOG2_BLOCK_SIZE;
            pf_packet.full_addr = pf_addr;
            pf_packet.v_address = 0;
            pf_packet.full_v_addr = 0;
            //pf_packet.instr_id = LQ.entry[lq_index].instr_id;
            pf_packet.ip = 0;
            pf_packet.type = PREFETCH;
            //pf_packet.delta = delta;
            //pf_packet.depth = depth;
            //pf_packet.signature = signature;
            //pf_packet.confidence = confidence;

            int result = add_pq(&pf_packet);

            if (result > 0)
                pf_issued++;

            return 1;
        }
    }

    return 0;
}

void CACHE::va_translate_prefetches()
{
    // TEMPORARY SOLUTION: mark prefetches as translated after a fixed latency
    if (VAPQ.has_ready())
    {
        VAPQ.front().full_addr = vmem.va_to_pa(cpu, VAPQ.front().full_v_addr);
        VAPQ.front().address   = VAPQ.front().full_addr >> LOG2_BLOCK_SIZE;

        // move the translated prefetch over to the regular PQ
        int result = add_pq(&VAPQ.front());

        // remove the prefetch from the VAPQ
        if (result != -2)
            VAPQ.pop_front();

        if (result > 0)
            pf_issued++;
    }
}

int CACHE::add_pq(PACKET *packet)
{
    assert(packet->address != 0);
    PQ_ACCESS++;

    // check for the latest wirtebacks in the write queue
    champsim::delay_queue<PACKET>::iterator found_wq;
    if (cache_type == IS_L1D) {
        found_wq = std::find_if(WQ.begin(), WQ.end(), eq_full_addr<PACKET>(packet->full_addr));
    }
    else {
        found_wq = std::find_if(WQ.begin(), WQ.end(), eq_addr<PACKET>(packet->address));
    }

    if (found_wq != WQ.end()) {
        
        packet->data = found_wq->data;
        for (auto ret : packet->to_return)
            ret->return_data(packet);

        WQ_FORWARD++;
        return -1;
    }

    // check for duplicates in the PQ
    auto found = std::find_if(PQ.begin(), PQ.end(), eq_addr<PACKET>(packet->address));
    if (found != PQ.end())
    {
        found->fill_level = std::min(found->fill_level, packet->fill_level);
        packet_dep_merge(found->to_return, packet->to_return);

        PQ_MERGED++;
        return 0;
    }

    // check occupancy
    if (PQ.full()) {
        PQ_FULL++;

        DP ( if (warmup_complete[packet->cpu]) {
        cout << "[" << NAME << "] cannot process add_pq since it is full" << endl; });
        return -2; // cannot handle this request
    }

    // if there is no duplicate, add it to PQ
    if (warmup_complete[cpu])
        PQ.push_back(*packet);
    else
        PQ.push_back_ready(*packet);

    DP ( if (warmup_complete[packet->cpu]) {
            std::cout << "[" << NAME << "_PQ] " <<  __func__ << " instr_id: " << packet->instr_id << " address: " << std::hex << packet->address;
            std::cout << " full_addr: " << packet->full_addr << std::dec << " type: " << +packet->type << " occupancy: " << PQ.occupancy() << std::endl; })

    PQ_TO_CACHE++;
    return PQ.occupancy();
}

void CACHE::return_data(PACKET *packet)
{

    // check MSHR information
    auto mshr_entry = std::find_if(MSHR.begin(), MSHR.end(), eq_addr<PACKET>(packet->address));

    // sanity check
    if (mshr_entry == MSHR.end()) {
        std::cerr << "[" << NAME << "_MSHR] " << __func__ << " instr_id: " << packet->instr_id << " cannot find a matching entry!";
        std::cerr << " full_addr: " << std::hex << packet->full_addr;
        std::cerr << " address: " << packet->address << std::dec;
        std::cerr << " event: " << packet->event_cycle << " current: " << current_cycle << std::endl;
        assert(0);
    }

    // MSHR holds the most updated information about this request
    // no need to do memcpy
    mshr_entry->data = packet->data;
    mshr_entry->pf_metadata = packet->pf_metadata;
    mshr_entry->event_cycle = current_cycle + (warmup_complete[cpu] ? FILL_LATENCY : 0);

    DP (if (warmup_complete[packet->cpu]) {
            std::cout << "[" << NAME << "_MSHR] " <<  __func__ << " instr_id: " << mshr_entry->instr_id;
            std::cout << " address: " << std::hex << mshr_entry->address << " full_addr: " << mshr_entry->full_addr;
            std::cout << " data: " << mshr_entry->data << std::dec;
            std::cout << " index: " << std::distance(MSHR.begin(), mshr_entry) << " occupancy: " << get_occupancy(0,0);
            std::cout << " event: " << mshr_entry->event_cycle << " current: " << current_cycle << std::endl; });

    // Order this entry after previously-returned entries, but before non-returned entries
    MSHR.splice(std::lower_bound(std::begin(MSHR), std::end(MSHR), *mshr_entry, ord_event_cycle<PACKET>()), MSHR, mshr_entry);
}

uint32_t CACHE::get_occupancy(uint8_t queue_type, uint64_t address)
{
    if (queue_type == 0)
        return std::count_if(MSHR.begin(), MSHR.end(), is_valid<PACKET>());
    else if (queue_type == 1)
        return RQ.occupancy();
    else if (queue_type == 2)
        return WQ.occupancy();
    else if (queue_type == 3)
        return PQ.occupancy();

    return 0;
}

uint32_t CACHE::get_size(uint8_t queue_type, uint64_t address)
{
    if (queue_type == 0)
        return MSHR_SIZE;
    else if (queue_type == 1)
        return RQ.size();
    else if (queue_type == 2)
        return WQ.size();
    else if (queue_type == 3)
        return PQ.size();

    return 0;
}
<<<<<<< HEAD

void CACHE::increment_WQ_FULL(uint64_t address)
{
    WQ_FULL++;
}

bool CACHE::should_activate_prefetcher(int type)
{
    return (1 << static_cast<int>(type)) & pref_activate_mask;
}
=======
>>>>>>> 28663518
<|MERGE_RESOLUTION|>--- conflicted
+++ resolved
@@ -740,16 +740,8 @@
 
     return 0;
 }
-<<<<<<< HEAD
-
-void CACHE::increment_WQ_FULL(uint64_t address)
-{
-    WQ_FULL++;
-}
 
 bool CACHE::should_activate_prefetcher(int type)
 {
     return (1 << static_cast<int>(type)) & pref_activate_mask;
 }
-=======
->>>>>>> 28663518
