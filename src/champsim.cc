--- conflicted
+++ resolved
@@ -27,17 +27,11 @@
 
 extern MEMORY_CONTROLLER DRAM;
 extern VirtualMemory vmem;
-<<<<<<< HEAD
-extern std::array<O3_CPU*, NUM_CPUS> ooo_cpu;
-extern std::array<CACHE*, NUM_CACHES> caches;
-extern std::array<champsim::operable*, 2*std::size(ooo_cpu) + 2*std::size(caches) + 1> operables;
-
-void init_structures();
-=======
 extern std::array<std::reference_wrapper<O3_CPU>, NUM_CPUS> ooo_cpu;
 extern std::array<std::reference_wrapper<CACHE>, NUM_CACHES> caches;
-extern std::array<std::reference_wrapper<champsim::operable>, NUM_OPERABLES> operables;
->>>>>>> ff77e8ca
+extern std::array<std::reference_wrapper<champsim::operable>, 2*std::size(ooo_cpu) + 2*std::size(caches) + 1> operables;
+
+void init_structures();
 
 uint64_t champsim::deprecated_clock_cycle::operator[](std::size_t cpu_idx)
 {
@@ -47,214 +41,16 @@
     std::cout << "WARNING: Use 'this->current_cycle' instead." << std::endl;
     deprecate_printed = true;
   }
-<<<<<<< HEAD
-  return ooo_cpu[cpu_idx]->current_cycle;
-}
-
-void record_roi_stats(uint32_t cpu, CACHE* cache)
-{
-  for (uint32_t i = 0; i < NUM_TYPES; i++) {
-    cache->roi_access[cpu][i] = cache->sim_access[cpu][i];
-    cache->roi_hit[cpu][i] = cache->sim_hit[cpu][i];
-    cache->roi_miss[cpu][i] = cache->sim_miss[cpu][i];
-  }
-}
-
-void print_roi_stats(uint32_t cpu, CACHE* cache)
-{
-  uint64_t TOTAL_ACCESS = 0, TOTAL_HIT = 0, TOTAL_MISS = 0;
-
-  for (uint32_t i = 0; i < NUM_TYPES; i++) {
-    TOTAL_ACCESS += cache->roi_access[cpu][i];
-    TOTAL_HIT += cache->roi_hit[cpu][i];
-    TOTAL_MISS += cache->roi_miss[cpu][i];
-  }
-
-  if (TOTAL_ACCESS > 0) {
-    std::cout << cache->NAME;
-    std::cout << " TOTAL     ACCESS: " << std::setw(10) << TOTAL_ACCESS << "  HIT: " << std::setw(10) << TOTAL_HIT << "  MISS: " << std::setw(10) << TOTAL_MISS
-              << std::endl;
-
-    std::cout << cache->NAME;
-    std::cout << " LOAD      ACCESS: " << std::setw(10) << cache->roi_access[cpu][0] << "  HIT: " << std::setw(10) << cache->roi_hit[cpu][0]
-              << "  MISS: " << std::setw(10) << cache->roi_miss[cpu][0] << std::endl;
-
-    std::cout << cache->NAME;
-    std::cout << " RFO       ACCESS: " << std::setw(10) << cache->roi_access[cpu][1] << "  HIT: " << std::setw(10) << cache->roi_hit[cpu][1]
-              << "  MISS: " << std::setw(10) << cache->roi_miss[cpu][1] << std::endl;
-
-    std::cout << cache->NAME;
-    std::cout << " PREFETCH  ACCESS: " << std::setw(10) << cache->roi_access[cpu][2] << "  HIT: " << std::setw(10) << cache->roi_hit[cpu][2]
-              << "  MISS: " << std::setw(10) << cache->roi_miss[cpu][2] << std::endl;
-
-    std::cout << cache->NAME;
-    std::cout << " WRITE     ACCESS: " << std::setw(10) << cache->roi_access[cpu][3] << "  HIT: " << std::setw(10) << cache->roi_hit[cpu][3]
-              << "  MISS: " << std::setw(10) << cache->roi_miss[cpu][3] << std::endl;
-
-    std::cout << cache->NAME;
-    std::cout << " TRANSLATION ACCESS: " << std::setw(10) << cache->roi_access[cpu][4] << "  HIT: " << std::setw(10) << cache->roi_hit[cpu][4]
-              << "  MISS: " << std::setw(10) << cache->roi_miss[cpu][4] << std::endl;
-
-    std::cout << cache->NAME;
-    std::cout << " PREFETCH  REQUESTED: " << std::setw(10) << cache->pf_requested << "  ISSUED: " << std::setw(10) << cache->pf_issued;
-    std::cout << "  USEFUL: " << std::setw(10) << cache->pf_useful << "  USELESS: " << std::setw(10) << cache->pf_useless << std::endl;
-
-    std::cout << cache->NAME;
-    std::cout << " AVERAGE MISS LATENCY: " << (1.0 * (cache->total_miss_latency)) / TOTAL_MISS << " cycles" << std::endl;
-    // std::cout << " AVERAGE MISS LATENCY: " <<
-    // (cache->total_miss_latency)/TOTAL_MISS << " cycles " <<
-    // cache->total_miss_latency << "/" << TOTAL_MISS<< std::endl;
-  }
-}
-
-void print_sim_stats(uint32_t cpu, CACHE* cache)
-{
-  uint64_t TOTAL_ACCESS = 0, TOTAL_HIT = 0, TOTAL_MISS = 0;
-
-  for (uint32_t i = 0; i < NUM_TYPES; i++) {
-    TOTAL_ACCESS += cache->sim_access[cpu][i];
-    TOTAL_HIT += cache->sim_hit[cpu][i];
-    TOTAL_MISS += cache->sim_miss[cpu][i];
-  }
-
-  if (TOTAL_ACCESS > 0) {
-    std::cout << cache->NAME;
-    std::cout << " TOTAL     ACCESS: " << std::setw(10) << TOTAL_ACCESS << "  HIT: " << std::setw(10) << TOTAL_HIT << "  MISS: " << std::setw(10) << TOTAL_MISS
-              << std::endl;
-
-    std::cout << cache->NAME;
-    std::cout << " LOAD      ACCESS: " << std::setw(10) << cache->sim_access[cpu][0] << "  HIT: " << std::setw(10) << cache->sim_hit[cpu][0]
-              << "  MISS: " << std::setw(10) << cache->sim_miss[cpu][0] << std::endl;
-
-    std::cout << cache->NAME;
-    std::cout << " RFO       ACCESS: " << std::setw(10) << cache->sim_access[cpu][1] << "  HIT: " << std::setw(10) << cache->sim_hit[cpu][1]
-              << "  MISS: " << std::setw(10) << cache->sim_miss[cpu][1] << std::endl;
-
-    std::cout << cache->NAME;
-    std::cout << " PREFETCH  ACCESS: " << std::setw(10) << cache->sim_access[cpu][2] << "  HIT: " << std::setw(10) << cache->sim_hit[cpu][2]
-              << "  MISS: " << std::setw(10) << cache->sim_miss[cpu][2] << std::endl;
-
-    std::cout << cache->NAME;
-    std::cout << " WRITE     ACCESS: " << std::setw(10) << cache->sim_access[cpu][3] << "  HIT: " << std::setw(10) << cache->sim_hit[cpu][3]
-              << "  MISS: " << std::setw(10) << cache->sim_miss[cpu][3] << std::endl;
-  }
-}
-
-void print_branch_stats()
-{
-  for (uint32_t i = 0; i < NUM_CPUS; i++) {
-    std::cout << std::endl << "CPU " << i << " Branch Prediction Accuracy: ";
-    std::cout << (100.0 * (ooo_cpu[i]->num_branch - ooo_cpu[i]->branch_mispredictions)) / ooo_cpu[i]->num_branch;
-    std::cout << "% MPKI: " << (1000.0 * ooo_cpu[i]->branch_mispredictions) / (ooo_cpu[i]->num_retired - ooo_cpu[i]->begin_sim_instr);
-    std::cout << " Average ROB Occupancy at Mispredict: " << (1.0 * ooo_cpu[i]->total_rob_occupancy_at_branch_mispredict) / ooo_cpu[i]->branch_mispredictions
-              << std::endl;
-
-    // std::cout << "Branch types" << endl;
-    // std::cout << "NOT_BRANCH: " << ooo_cpu[i]->total_branch_types[0] << " " << (100.0*ooo_cpu[i]->total_branch_types[0])/(ooo_cpu[i]->num_retired -
-    // ooo_cpu[i]->begin_sim_instr) << "%" << std::endl; std::cout << "BRANCH_DIRECT_JUMP: " << ooo_cpu[i]->total_branch_types[1] << " " <<
-    // (100.0*ooo_cpu[i]->total_branch_types[1])/(ooo_cpu[i]->num_retired - ooo_cpu[i]->begin_sim_instr) << "%" << std::endl; std::cout << "BRANCH_INDIRECT: "
-    // << ooo_cpu[i]->total_branch_types[2] << " " << (100.0*ooo_cpu[i]->total_branch_types[2])/(ooo_cpu[i]->num_retired - ooo_cpu[i]->begin_sim_instr) << "%"
-    // << std::endl; std::cout << "BRANCH_CONDITIONAL: " << ooo_cpu[i]->total_branch_types[3] << " " <<
-    // (100.0*ooo_cpu[i]->total_branch_types[3])/(ooo_cpu[i]->num_retired - ooo_cpu[i]->begin_sim_instr) << "%" << std::endl; std::cout << "BRANCH_DIRECT_CALL:
-    // " << ooo_cpu[i]->total_branch_types[4] << " " << (100.0*ooo_cpu[i]->total_branch_types[4])/(ooo_cpu[i]->num_retired - ooo_cpu[i]->begin_sim_instr) << "%"
-    // << std::endl; std::cout << "BRANCH_INDIRECT_CALL: " << ooo_cpu[i]->total_branch_types[5] << " " <<
-    // (100.0*ooo_cpu[i]->total_branch_types[5])/(ooo_cpu[i]->num_retired - ooo_cpu[i]->begin_sim_instr) << "%" << std::endl; std::cout << "BRANCH_RETURN: " <<
-    // ooo_cpu[i]->total_branch_types[6] << " " <<  (100.0*ooo_cpu[i]->total_branch_types[6])/(ooo_cpu[i]->num_retired - ooo_cpu[i]->begin_sim_instr) << "%" <<
-    // std::endl; std::cout << "BRANCH_OTHER: " << ooo_cpu[i]->total_branch_types[7] << " " <<
-    // (100.0*ooo_cpu[i]->total_branch_types[7])/(ooo_cpu[i]->num_retired - ooo_cpu[i]->begin_sim_instr) << "%" << std::endl << std::endl;
-
-    std::cout << "Branch type MPKI" << std::endl;
-    std::cout << "BRANCH_DIRECT_JUMP: " << (1000.0 * ooo_cpu[i]->branch_type_misses[1] / (ooo_cpu[i]->num_retired - ooo_cpu[i]->begin_sim_instr)) << std::endl;
-    std::cout << "BRANCH_INDIRECT: " << (1000.0 * ooo_cpu[i]->branch_type_misses[2] / (ooo_cpu[i]->num_retired - ooo_cpu[i]->begin_sim_instr)) << std::endl;
-    std::cout << "BRANCH_CONDITIONAL: " << (1000.0 * ooo_cpu[i]->branch_type_misses[3] / (ooo_cpu[i]->num_retired - ooo_cpu[i]->begin_sim_instr)) << std::endl;
-    std::cout << "BRANCH_DIRECT_CALL: " << (1000.0 * ooo_cpu[i]->branch_type_misses[4] / (ooo_cpu[i]->num_retired - ooo_cpu[i]->begin_sim_instr)) << std::endl;
-    std::cout << "BRANCH_INDIRECT_CALL: " << (1000.0 * ooo_cpu[i]->branch_type_misses[5] / (ooo_cpu[i]->num_retired - ooo_cpu[i]->begin_sim_instr))
-              << std::endl;
-    std::cout << "BRANCH_RETURN: " << (1000.0 * ooo_cpu[i]->branch_type_misses[6] / (ooo_cpu[i]->num_retired - ooo_cpu[i]->begin_sim_instr)) << std::endl
-              << std::endl;
-  }
-}
-
-void print_dram_stats()
-{
-  uint64_t total_congested_cycle = 0;
-  uint64_t total_congested_count = 0;
-
-  std::cout << std::endl;
-  std::cout << "DRAM Statistics" << std::endl;
-  for (uint32_t i = 0; i < DRAM_CHANNELS; i++) {
-    std::cout << " CHANNEL " << i << std::endl;
-
-    auto& channel = DRAM.channels[i];
-    std::cout << " RQ ROW_BUFFER_HIT: " << std::setw(10) << channel.RQ_ROW_BUFFER_HIT << " ";
-    std::cout << " ROW_BUFFER_MISS: " << std::setw(10) << channel.RQ_ROW_BUFFER_MISS;
-    std::cout << std::endl;
-
-    std::cout << " DBUS AVG_CONGESTED_CYCLE: ";
-    if (channel.dbus_count_congested)
-      std::cout << std::setw(10) << ((double)channel.dbus_cycle_congested / channel.dbus_count_congested);
-    else
-      std::cout << "-";
-    std::cout << std::endl;
-
-    std::cout << " WQ ROW_BUFFER_HIT: " << std::setw(10) << channel.WQ_ROW_BUFFER_HIT << " ";
-    std::cout << " ROW_BUFFER_MISS: " << std::setw(10) << channel.WQ_ROW_BUFFER_MISS << " ";
-    std::cout << " FULL: " << std::setw(10) << channel.WQ_FULL;
-    std::cout << std::endl;
-
-    std::cout << std::endl;
-
-    total_congested_cycle += channel.dbus_cycle_congested;
-    total_congested_count += channel.dbus_count_congested;
-  }
-
-  if (DRAM_CHANNELS > 1) {
-    std::cout << " DBUS AVG_CONGESTED_CYCLE: ";
-    if (total_congested_count)
-      std::cout << std::setw(10) << ((double)total_congested_cycle / total_congested_count);
-    else
-      std::cout << "-";
-
-    std::cout << std::endl;
-  }
-=======
   return ooo_cpu[cpu_idx].get().current_cycle;
->>>>>>> ff77e8ca
 }
 
 std::tuple<uint64_t, uint64_t, uint64_t> elapsed_time()
 {
-<<<<<<< HEAD
-  for (uint32_t i = 0; i < NUM_TYPES; i++) {
-    cache->sim_access[cpu][i] = 0;
-    cache->sim_hit[cpu][i] = 0;
-    cache->sim_miss[cpu][i] = 0;
-  }
-
-  cache->pf_requested = 0;
-  cache->pf_issued = 0;
-  cache->pf_useful = 0;
-  cache->pf_useless = 0;
-  cache->pf_fill = 0;
-
-  cache->total_miss_latency = 0;
-
-  cache->queues.RQ_ACCESS = 0;
-  cache->queues.RQ_MERGED = 0;
-  cache->queues.RQ_TO_CACHE = 0;
-
-  cache->queues.WQ_ACCESS = 0;
-  cache->queues.WQ_MERGED = 0;
-  cache->queues.WQ_TO_CACHE = 0;
-  cache->queues.WQ_FORWARD = 0;
-  cache->queues.WQ_FULL = 0;
-=======
   auto diff = std::chrono::steady_clock::now() - start_time;
   auto elapsed_hour = std::chrono::duration_cast<std::chrono::hours>(diff);
   auto elapsed_minute = std::chrono::duration_cast<std::chrono::minutes>(diff) - elapsed_hour;
   auto elapsed_second = std::chrono::duration_cast<std::chrono::seconds>(diff) - elapsed_hour - elapsed_minute;
   return {elapsed_hour.count(), elapsed_minute.count(), elapsed_second.count()};
->>>>>>> ff77e8ca
 }
 
 struct phase_info {
@@ -305,16 +101,10 @@
   }
   // end trace file setup
 
-<<<<<<< HEAD
   init_structures();
 
-  for (O3_CPU* cpu : ooo_cpu) {
-    cpu->initialize_core();
-=======
-  // SHARED CACHE
   for (O3_CPU& cpu : ooo_cpu) {
     cpu.initialize_core();
->>>>>>> ff77e8ca
   }
 
   for (CACHE& cache : caches) {
