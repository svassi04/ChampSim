--- conflicted
+++ resolved
@@ -69,11 +69,8 @@
     void operate() override;
     void begin_phase() override;
     void end_phase(unsigned cpu) override;
-<<<<<<< HEAD
-=======
     void print_roi_stats() override;
     void print_phase_stats() override;
->>>>>>> 589d0d4b
 
     uint32_t get_occupancy(uint8_t queue_type, uint64_t address),
              get_size(uint8_t queue_type, uint64_t address);
