--- conflicted
+++ resolved
@@ -92,13 +92,6 @@
   const unsigned FETCH_WIDTH, DECODE_WIDTH, DISPATCH_WIDTH, SCHEDULER_SIZE, EXEC_WIDTH, LQ_WIDTH, SQ_WIDTH, RETIRE_WIDTH;
   const unsigned BRANCH_MISPREDICT_PENALTY, DISPATCH_LATENCY, SCHEDULING_LATENCY, EXEC_LATENCY;
 
-<<<<<<< HEAD
-  std::deque<uint64_t> STA; // this structure is required to properly handle store instructions
-
-  std::queue<champsim::circular_buffer<ooo_model_instr>::iterator> ready_to_execute; // Ready-To-Execute
-  
-=======
->>>>>>> 8b5faf34
   // branch
   uint8_t fetch_stall = 0;
   uint64_t fetch_resume_cycle = 0;
@@ -116,6 +109,7 @@
 
   void operate() override;
 
+  void initialize_core();
   void initialize_instruction();
   void check_dib();
   void translate_fetch();
@@ -126,7 +120,7 @@
   void schedule_instruction();
   void execute_instruction();
   void schedule_memory_instruction();
-  void execute_memory_instruction();
+  void operate_lsq();
   void complete_inflight_instruction();
   void handle_memory_return();
   void retire_rob();
@@ -139,26 +133,14 @@
   void do_scheduling(ooo_model_instr& instr);
   void do_execution(ooo_model_instr& rob_it);
   void do_memory_scheduling(ooo_model_instr& instr);
-  void operate_lsq();
   void do_complete_execution(ooo_model_instr& instr);
   void do_sq_forward_to_lq(LSQ_ENTRY& sq_entry, LSQ_ENTRY& lq_entry);
 
-  void initialize_core();
-<<<<<<< HEAD
-  void execute_store(std::vector<LSQ_ENTRY>::iterator sq_it);
-  bool execute_load(std::vector<LSQ_ENTRY>::iterator lq_it);
-  bool do_translate_store(std::vector<LSQ_ENTRY>::iterator sq_it);
-  bool do_translate_load(std::vector<LSQ_ENTRY>::iterator sq_it);
-=======
   void do_finish_store(LSQ_ENTRY& sq_entry);
   bool do_complete_store(const LSQ_ENTRY& sq_entry);
   bool execute_load(const LSQ_ENTRY& lq_entry);
   bool do_translate_store(const LSQ_ENTRY& sq_entry);
   bool do_translate_load(const LSQ_ENTRY& lq_entry);
-  void complete_inflight_instruction();
-  void handle_memory_return();
-  void retire_rob();
->>>>>>> 8b5faf34
 
   void print_deadlock() override;
 
