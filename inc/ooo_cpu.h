--- conflicted
+++ resolved
@@ -29,13 +29,13 @@
   void return_data(const PACKET& packet);
 };
 
-<<<<<<< HEAD
 struct branch_stats {
   uint64_t total_rob_occupancy_at_branch_mispredict = 0;
 
   std::array<uint64_t, 8> total_branch_types = {};
   std::array<uint64_t, 8> branch_type_misses = {};
-=======
+};
+
 struct LSQ_ENTRY {
   uint64_t instr_id = 0;
   uint64_t virtual_address = 0;
@@ -51,7 +51,6 @@
   uint64_t physical_address = 0;
   uint64_t producer_id = std::numeric_limits<uint64_t>::max();
   std::vector<std::reference_wrapper<std::optional<LSQ_ENTRY>>> lq_depend_on_me;
->>>>>>> 80486721
 };
 
 // cpu
@@ -139,40 +138,22 @@
   void do_translate_fetch(champsim::circular_buffer<ooo_model_instr>::iterator begin, champsim::circular_buffer<ooo_model_instr>::iterator end);
   void do_fetch_instruction(champsim::circular_buffer<ooo_model_instr>::iterator begin, champsim::circular_buffer<ooo_model_instr>::iterator end);
   void do_dib_update(const ooo_model_instr& instr);
-<<<<<<< HEAD
-  void do_scheduling(champsim::circular_buffer<ooo_model_instr>::iterator rob_it);
-  void do_execution(champsim::circular_buffer<ooo_model_instr>::iterator rob_it);
-  void do_memory_scheduling(champsim::circular_buffer<ooo_model_instr>::iterator rob_it);
-  void do_complete_execution(champsim::circular_buffer<ooo_model_instr>::iterator rob_it);
+  void do_scheduling(ooo_model_instr& instr);
+  void do_execution(ooo_model_instr& rob_it);
+  void do_memory_scheduling(ooo_model_instr& instr);
+  void do_complete_execution(ooo_model_instr& instr);
   void do_sq_forward_to_lq(LSQ_ENTRY& sq_entry, LSQ_ENTRY& lq_entry);
 
-  void execute_store(std::vector<LSQ_ENTRY>::iterator sq_it);
-  bool execute_load(std::vector<LSQ_ENTRY>::iterator lq_it);
-  bool do_translate_store(std::vector<LSQ_ENTRY>::iterator sq_it);
-  bool do_translate_load(std::vector<LSQ_ENTRY>::iterator sq_it);
+  void do_finish_store(LSQ_ENTRY& sq_entry);
+  bool do_complete_store(const LSQ_ENTRY& sq_entry);
+  bool execute_load(const LSQ_ENTRY& lq_entry);
+  bool do_translate_store(const LSQ_ENTRY& sq_entry);
+  bool do_translate_load(const LSQ_ENTRY& lq_entry);
 
   uint64_t roi_instr() const { return finish_phase_instr - begin_phase_instr; }
   uint64_t roi_cycle() const { return finish_phase_cycle - begin_phase_cycle; }
   uint64_t sim_instr() const { return num_retired - begin_phase_instr; }
   uint64_t sim_cycle() const { return current_cycle - begin_phase_cycle; }
-=======
-  void do_scheduling(ooo_model_instr& instr);
-  void do_execution(ooo_model_instr& rob_it);
-  void do_memory_scheduling(ooo_model_instr& instr);
-  void operate_lsq();
-  void do_complete_execution(ooo_model_instr& instr);
-  void do_sq_forward_to_lq(LSQ_ENTRY& sq_entry, LSQ_ENTRY& lq_entry);
-
-  void initialize_core();
-  void do_finish_store(LSQ_ENTRY& sq_entry);
-  bool do_complete_store(const LSQ_ENTRY& sq_entry);
-  bool execute_load(const LSQ_ENTRY& lq_entry);
-  bool do_translate_store(const LSQ_ENTRY& sq_entry);
-  bool do_translate_load(const LSQ_ENTRY& lq_entry);
-  void complete_inflight_instruction();
-  void handle_memory_return();
-  void retire_rob();
->>>>>>> 80486721
 
   void print_deadlock() override;
 
