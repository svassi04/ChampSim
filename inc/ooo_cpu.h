#ifndef OOO_CPU_H
#define OOO_CPU_H

#include <array>
<<<<<<< HEAD
#include <bitset>
=======
#include <deque>
>>>>>>> 0679ef50
#include <functional>
#include <limits>
#include <queue>
#include <vector>

#include "block.h"
#include "champsim.h"
#include "delay_queue.hpp"
#include "instruction.h"
#include "memory_class.h"
#include "operable.h"

class CacheBus : public MemoryRequestProducer
{
  uint32_t cpu;

public:
  champsim::circular_buffer<PACKET> PROCESSED;
  CacheBus(uint32_t cpu, std::size_t q_size, MemoryRequestConsumer* ll) : MemoryRequestProducer(ll), cpu(cpu), PROCESSED(q_size) {}
  bool issue_read(PACKET packet);
  bool issue_write(PACKET packet);
  void return_data(const PACKET& packet);
};

// cpu
class O3_CPU : public champsim::operable
{
public:
  uint32_t cpu = 0;

  // instruction
  uint64_t instr_unique_id = 0;
  uint64_t begin_sim_cycle = 0;
  uint64_t begin_sim_instr = 0;
  uint64_t last_sim_cycle = 0;
  uint64_t last_sim_instr = 0;
  uint64_t finish_sim_cycle = 0;
  uint64_t finish_sim_instr = 0;
  uint64_t instrs_to_read_this_cycle = 0;
  uint64_t instrs_to_fetch_this_cycle = 0;
  uint64_t next_print_instruction = STAT_PRINTING_PERIOD;
  uint64_t num_retired = 0;

  struct dib_entry_t {
    bool valid = false;
    unsigned lru = 999999;
    uint64_t address = 0;
  };

  // instruction buffer
  using dib_t = std::vector<dib_entry_t>;
  const std::size_t dib_set, dib_way, dib_window;
  dib_t DIB{dib_set * dib_way};

  // reorder buffer, load/store queue, register file
  champsim::circular_buffer<ooo_model_instr> IFETCH_BUFFER;
  champsim::circular_buffer<ooo_model_instr> DISPATCH_BUFFER;
  champsim::delay_queue<ooo_model_instr> DECODE_BUFFER;
  champsim::circular_buffer<ooo_model_instr> ROB;
  std::vector<LSQ_ENTRY> LQ;
  std::vector<LSQ_ENTRY> SQ;

  std::array<std::vector<champsim::circular_buffer<ooo_model_instr>::iterator>, std::numeric_limits<uint8_t>::max() + 1> reg_producers;

  // Constants
  const unsigned FETCH_WIDTH, DECODE_WIDTH, DISPATCH_WIDTH, SCHEDULER_SIZE, EXEC_WIDTH, LQ_WIDTH, SQ_WIDTH, RETIRE_WIDTH;
  const unsigned BRANCH_MISPREDICT_PENALTY, DISPATCH_LATENCY, SCHEDULING_LATENCY, EXEC_LATENCY;

  std::deque<uint64_t> STA; // this structure is required to properly handle store instructions

  std::queue<champsim::circular_buffer<ooo_model_instr>::iterator> ready_to_execute; // Ready-To-Execute

  // branch
  uint8_t fetch_stall = 0;
  uint64_t fetch_resume_cycle = 0;
  uint64_t num_branch = 0;
  uint64_t branch_mispredictions = 0;
  uint64_t total_rob_occupancy_at_branch_mispredict;

  uint64_t total_branch_types[8] = {};
  uint64_t branch_type_misses[8] = {};

  CacheBus ITLB_bus, DTLB_bus, L1I_bus, L1D_bus;

  void operate() override;

  void init_instruction(ooo_model_instr instr);
  void check_dib();
  void translate_fetch();
  void fetch_instruction();
  void promote_to_decode();
  void decode_instruction();
  void dispatch_instruction();
  void schedule_instruction();
  void execute_instruction();
  void schedule_memory_instruction();
  void execute_memory_instruction();
  void do_check_dib(ooo_model_instr& instr);
  void do_translate_fetch(champsim::circular_buffer<ooo_model_instr>::iterator begin, champsim::circular_buffer<ooo_model_instr>::iterator end);
  void do_fetch_instruction(champsim::circular_buffer<ooo_model_instr>::iterator begin, champsim::circular_buffer<ooo_model_instr>::iterator end);
  void do_dib_update(const ooo_model_instr& instr);
  void do_scheduling(champsim::circular_buffer<ooo_model_instr>::iterator rob_it);
  void do_execution(champsim::circular_buffer<ooo_model_instr>::iterator rob_it);
  void do_memory_scheduling(champsim::circular_buffer<ooo_model_instr>::iterator rob_it);
  void operate_lsq();
  void do_complete_execution(champsim::circular_buffer<ooo_model_instr>::iterator rob_it);
  void do_sq_forward_to_lq(LSQ_ENTRY& sq_entry, LSQ_ENTRY& lq_entry);

  void initialize_core();
  void execute_store(std::vector<LSQ_ENTRY>::iterator sq_it);
  bool execute_load(std::vector<LSQ_ENTRY>::iterator lq_it);
  bool do_translate_store(std::vector<LSQ_ENTRY>::iterator sq_it);
  bool do_translate_load(std::vector<LSQ_ENTRY>::iterator sq_it);
  void complete_inflight_instruction();
  void handle_memory_return();
  void retire_rob();

  void print_deadlock() override;

#include "ooo_cpu_modules.inc"

  const std::bitset<NUM_BRANCH_MODULES> bpred_type;
  const std::bitset<NUM_BTB_MODULES> btb_type;
    
  O3_CPU(uint32_t cpu, double freq_scale, std::size_t dib_set, std::size_t dib_way, std::size_t dib_window, std::size_t ifetch_buffer_size,
         std::size_t decode_buffer_size, std::size_t dispatch_buffer_size, std::size_t rob_size, std::size_t lq_size, std::size_t sq_size, unsigned fetch_width,
         unsigned decode_width, unsigned dispatch_width, unsigned schedule_width, unsigned execute_width, unsigned lq_width, unsigned sq_width,
         unsigned retire_width, unsigned mispredict_penalty, unsigned decode_latency, unsigned dispatch_latency, unsigned schedule_latency,
         unsigned execute_latency, MemoryRequestConsumer* itlb, MemoryRequestConsumer* dtlb, MemoryRequestConsumer* l1i, MemoryRequestConsumer* l1d,
         std::bitset<NUM_BRANCH_MODULES> bpred_type, std::bitset<NUM_BTB_MODULES> btb_type)
      : champsim::operable(freq_scale), cpu(cpu), dib_set(dib_set), dib_way(dib_way), dib_window(dib_window), IFETCH_BUFFER(ifetch_buffer_size),
        DISPATCH_BUFFER(dispatch_buffer_size), DECODE_BUFFER(decode_buffer_size, decode_latency), ROB(rob_size), LQ(lq_size), SQ(sq_size),
        FETCH_WIDTH(fetch_width), DECODE_WIDTH(decode_width), DISPATCH_WIDTH(dispatch_width), SCHEDULER_SIZE(schedule_width), EXEC_WIDTH(execute_width),
        LQ_WIDTH(lq_width), SQ_WIDTH(sq_width), RETIRE_WIDTH(retire_width), BRANCH_MISPREDICT_PENALTY(mispredict_penalty), DISPATCH_LATENCY(dispatch_latency),
        SCHEDULING_LATENCY(schedule_latency), EXEC_LATENCY(execute_latency), ITLB_bus(cpu, rob_size, itlb), DTLB_bus(cpu, rob_size, dtlb),
        L1I_bus(cpu, rob_size, l1i), L1D_bus(cpu, rob_size, l1d), bpred_type(bpred_type), btb_type(btb_type)
  {
  }
};

#endif<|MERGE_RESOLUTION|>--- conflicted
+++ resolved
@@ -2,11 +2,8 @@
 #define OOO_CPU_H
 
 #include <array>
-<<<<<<< HEAD
 #include <bitset>
-=======
 #include <deque>
->>>>>>> 0679ef50
 #include <functional>
 #include <limits>
 #include <queue>
