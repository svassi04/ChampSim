--- conflicted
+++ resolved
@@ -22,14 +22,7 @@
             fill_level = 0,
             pf_origin_level = 0;
 
-<<<<<<< HEAD
-    int fill_level = -1,
-        pf_origin_level = -1,
-        producer = -1,
-        delta = 0,
-=======
     int delta = 0,
->>>>>>> 28663518
         depth = 0,
         signature = 0,
         confidence = 0;
